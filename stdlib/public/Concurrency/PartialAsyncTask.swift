--- conflicted
+++ resolved
@@ -13,13 +13,8 @@
 import Swift
 @_implementationOnly import _SwiftConcurrencyShims
 
-<<<<<<< HEAD
 /// A unit of scheduleable work.
-@available(macOS 9999, iOS 9999, watchOS 9999, tvOS 9999, *)
-=======
-/// A partial task is a unit of scheduleable work.
-@available(SwiftStdlib 5.5, *)
->>>>>>> 0912fa29
+@available(SwiftStdlib 5.5, *)
 @frozen
 public struct PartialAsyncTask {
   private var context: Builtin.Job
@@ -27,8 +22,6 @@
   /// Starts running the task.
   public func run() { }
 }
-
-<<<<<<< HEAD
 
 /// A mechanism to interface
 /// between synchronous and asynchronous code,
@@ -62,10 +55,7 @@
 /// Because both types have the same interface,
 /// you can replace one with the other in most circumstances,
 /// without making other changes.
-@available(macOS 9999, iOS 9999, watchOS 9999, tvOS 9999, *)
-=======
-@available(SwiftStdlib 5.5, *)
->>>>>>> 0912fa29
+@available(SwiftStdlib 5.5, *)
 @frozen
 public struct UnsafeContinuation<T, E: Error> {
   @usableFromInline internal var context: Builtin.RawUnsafeContinuation
@@ -248,7 +238,6 @@
 /// Calls the given closure with an unsafe continuation
 /// and returns its result.
 ///
-<<<<<<< HEAD
 /// - Parameter fn: A closure that takes an `UnsafeContinuation` parameter.
 /// The closure must resume the continuation exactly once.
 ///
@@ -256,11 +245,7 @@
 ///
 /// The continuation won't start executing until the operation function returns.
 /// ◊TR: What does this mean?
-@available(macOS 9999, iOS 9999, watchOS 9999, tvOS 9999, *)
-=======
-/// The continuation will not begin executing until the operation function returns.
-@available(SwiftStdlib 5.5, *)
->>>>>>> 0912fa29
+@available(SwiftStdlib 5.5, *)
 @_alwaysEmitIntoClient
 public func withUnsafeContinuation<T>(
   _ fn: (UnsafeContinuation<T, Never>) -> Void
@@ -278,14 +263,9 @@
 ///
 /// - Returns: The value passed to the continuation by the closure.
 ///
-<<<<<<< HEAD
 /// The continuation won't start executing until the operation function returns.
 /// ◊TR: What does this mean?
-@available(macOS 9999, iOS 9999, watchOS 9999, tvOS 9999, *)
-=======
-/// The continuation will not begin executing until the operation function returns.
-@available(SwiftStdlib 5.5, *)
->>>>>>> 0912fa29
+@available(SwiftStdlib 5.5, *)
 @_alwaysEmitIntoClient
 public func withUnsafeThrowingContinuation<T>(
   _ fn: (UnsafeContinuation<T, Error>) -> Void
