--- conflicted
+++ resolved
@@ -60,12 +60,8 @@
   ///
   /// - Complexity: O(1)
   @inline(__always)
-<<<<<<< HEAD
-  @available(*, deprecated, renamed: "compactMap(_:)")
-=======
   @available(*, deprecated, renamed: "compactMap(_:)",
     message: "Please use compactMap(_:) for the case where closure returns an optional value")
->>>>>>> ca1cb647
   public func flatMap<ElementOfResult>(
     _ transform: @escaping (Elements.Element) -> ElementOfResult?
   ) -> LazyMapSequence<
@@ -109,8 +105,6 @@
   /// - Complexity: O(1)
   @_inlineable // FIXME(sil-serialize-all)
   public func compactMap<ElementOfResult>(
-<<<<<<< HEAD
-=======
     _ transform: @escaping (Elements.Element) -> ElementOfResult?
   ) -> LazyMapCollection<
     LazyFilterCollection<
@@ -134,54 +128,6 @@
     message: "Please use compactMap(_:) for the case where closure returns an optional value")
   @_inlineable // FIXME(sil-serialize-all)
   public func flatMap<ElementOfResult>(
->>>>>>> ca1cb647
-    _ transform: @escaping (Elements.Element) -> ElementOfResult?
-  ) -> LazyMapCollection<
-    LazyFilterCollection<
-      LazyMapCollection<Elements, ElementOfResult?>>,
-    ElementOfResult
-  > {
-    return self.map(transform).filter { $0 != nil }.map { $0! }
-  }
-
-<<<<<<< HEAD
-=======
-extension LazyCollectionProtocol
-  where
-  Self : BidirectionalCollection,
-  Elements : BidirectionalCollection {
-  /// Returns the concatenated results of mapping the given transformation over
-  /// this collection.
-  ///
-  /// Use this method to receive a single-level collection when your
-  /// transformation produces a collection for each element.
-  /// Calling `flatMap(_:)` on a collection `c` is equivalent to calling
-  /// `c.map(transform).joined()`.
-  ///
-  /// - Complexity: O(1)
-  @_inlineable // FIXME(sil-serialize-all)
-  public func flatMap<SegmentOfResult>(
-    _ transform: @escaping (Elements.Element) -> SegmentOfResult
-  ) -> LazyCollection<
-    FlattenBidirectionalCollection<
-      LazyMapCollection<Elements, SegmentOfResult>>> {
-    return self.map(transform).joined()
-  }
-  
->>>>>>> ca1cb647
-  /// Returns the non-`nil` results of mapping the given transformation over
-  /// this collection.
-  ///
-  /// Use this method to receive a collection of nonoptional values when your
-  /// transformation produces an optional value.
-  ///
-  /// - Parameter transform: A closure that accepts an element of this
-  ///   collection as its argument and returns an optional value.
-  ///
-  /// - Complexity: O(1)
-  @available(*, deprecated, renamed: "compactMap(_:)")
-  @_inlineable // FIXME(sil-serialize-all)
-  public func flatMap<ElementOfResult>(
     _ transform: @escaping (Elements.Element) -> ElementOfResult?
   ) -> LazyMapCollection<
     LazyFilterCollection<
