--- conflicted
+++ resolved
@@ -27,41 +27,6 @@
   @_transparent public
   init(nilLiteral: ()) {
     self = .None
-  }
-
-<<<<<<< HEAD
-  /// Returns a mirror that reflects `self`.
-  public func _getMirror() -> _Mirror {
-    // FIXME: This should probably use _OptionalMirror in both cases.
-    if let value = self {
-      return _reflect(value)
-    } else {
-      return _OptionalMirror<Wrapped>(.None)
-=======
-  /// If `self == nil`, returns `nil`.  Otherwise, returns `f(self!)`.
-  @warn_unused_result
-  public func map<U>(@noescape f: (Wrapped) throws -> U)
-      rethrows -> ImplicitlyUnwrappedOptional<U> {
-    switch self {
-    case .Some(let y):
-      return .Some(try f(y))
-    case .None:
-      return .None
-    }
-  }
-
-  /// Returns `nil` if `self` is `nil`, `f(self!)` otherwise.
-  @warn_unused_result
-  public func flatMap<U>(
-    @noescape f: (Wrapped) throws -> ImplicitlyUnwrappedOptional<U>
-  ) rethrows -> ImplicitlyUnwrappedOptional<U> {
-    switch self {
-    case .Some(let y):
-      return try f(y)
-    case .None:
-      return .None
->>>>>>> 87681ef0
-    }
   }
 }
 
