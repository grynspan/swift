#!/usr/bin/python

# Note that this test should still "pass" when no swiftinterfaces have been
# generated.

# RUN: %empty-directory(%t)
# RUN: %{python} %s %target-os %target-cpu %platform-sdk-overlay-dir %t \
# RUN:   %target-swift-frontend -build-module-from-parseable-interface \
# RUN:     -Fsystem %sdk/System/Library/PrivateFrameworks/ \
# RUN:     | sort > %t/failures.txt
# RUN: grep '# %target-os:' %s > %t/filter.txt || true
# RUN: test ! -e %t/failures.txt || \
# RUN:   diff %t/filter.txt %t/failures.txt

# REQUIRES: nonexecutable_test

# rdar://problem/50648519
# XFAIL: asan

# Expected failures by platform
# -----------------------------
# macosx: XCTest
# ios: XCTest
# tvos: XCTest

from __future__ import print_function

import os
import subprocess
import sys

target_os = sys.argv[1]
target_cpu = sys.argv[2]
sdk_overlay_dir = sys.argv[3]
output_dir = sys.argv[4]
compiler_invocation = sys.argv[5:]

for filename in os.listdir(sdk_overlay_dir):
    module_name, ext = os.path.splitext(filename)
    if ext == ".swiftinterface":
        interface_file = os.path.join(sdk_overlay_dir, filename)
    elif ext == ".swiftmodule":
        module_path = os.path.join(sdk_overlay_dir, filename)
        if os.path.isdir(module_path):
            interface_file = os.path.join(module_path,
                                          target_cpu + ".swiftinterface")
        else:
            continue
    else:
        continue

<<<<<<< HEAD
    # SWIFT_ENABLE_TENSORFLOW
    # TODO(TF-939): Enable this on DifferentiationUnittest, Python, and
    # TensorFlow.
    if module_name in [
        "Swift",
        "SwiftLang",
        "DifferentiationUnittest",
        "Python",
        "TensorFlow",
=======
    if module_name in [
        "_Differentiation",
        "DifferentiationUnittest",
        "Swift",
        "SwiftLang",
>>>>>>> ddef9292
    ]:
        continue
    # SWIFT_ENABLE_TENSORFLOW END

    # swift -build-module-from-parseable-interface
    output_path = os.path.join(output_dir, module_name + ".swiftmodule")
    status = subprocess.call(compiler_invocation +
                             ["-o", output_path, "-module-name", module_name,
                              interface_file])
    if status != 0:
        print("# " + target_os + ": " + module_name)<|MERGE_RESOLUTION|>--- conflicted
+++ resolved
@@ -49,26 +49,13 @@
     else:
         continue
 
-<<<<<<< HEAD
-    # SWIFT_ENABLE_TENSORFLOW
-    # TODO(TF-939): Enable this on DifferentiationUnittest, Python, and
-    # TensorFlow.
-    if module_name in [
-        "Swift",
-        "SwiftLang",
-        "DifferentiationUnittest",
-        "Python",
-        "TensorFlow",
-=======
     if module_name in [
         "_Differentiation",
         "DifferentiationUnittest",
         "Swift",
         "SwiftLang",
->>>>>>> ddef9292
     ]:
         continue
-    # SWIFT_ENABLE_TENSORFLOW END
 
     # swift -build-module-from-parseable-interface
     output_path = os.path.join(output_dir, module_name + ".swiftmodule")
