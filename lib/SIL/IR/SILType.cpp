--- conflicted
+++ resolved
@@ -619,21 +619,11 @@
   return loweredType.getASTType() == formalType;
 }
 
-<<<<<<< HEAD
-// SWIFT_ENABLE_TENSORFLOW
-/// Returns true if this SILType is a differentiable type.
-bool SILType::isDifferentiable(SILModule &M) const {
-  return getASTType()->getAutoDiffTangentSpace(
-      LookUpConformanceInModule(M.getSwiftModule())).hasValue();
-}
-// SWIFT_ENABLE_TENSORFLOW END
-=======
 bool SILType::isDifferentiable(SILModule &M) const {
   return getASTType()
       ->getAutoDiffTangentSpace(LookUpConformanceInModule(M.getSwiftModule()))
       .hasValue();
 }
->>>>>>> bb0aa1c5
 
 Type
 TypeBase::replaceSubstitutedSILFunctionTypesWithUnsubstituted(SILModule &M) const {
