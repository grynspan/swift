--- conflicted
+++ resolved
@@ -5005,13 +5005,8 @@
 
   // Get the linearity parameter types.
   SmallVector<AnyFunctionType::Param, 4> linearParams;
-<<<<<<< HEAD
-  expectedOriginalFnType->getSubsetParameters(
-      linearParamIndices, linearParams, /*reverseCurryLevels*/ true);
-=======
   expectedOriginalFnType->getSubsetParameters(linearParamIndices, linearParams,
                                               /*reverseCurryLevels*/ true);
->>>>>>> dd1d6890
 
   // Check if linearity parameter indices are valid.
   if (checkLinearityParameters(originalAFD, linearParams,
