--- conflicted
+++ resolved
@@ -2019,8 +2019,8 @@
 
   /// Check if the given decl has a @_semantics attribute that gives it
   /// special case type-checking behavior.
-<<<<<<< HEAD
-  DeclTypeCheckingSemantics getDeclTypeCheckingSemantics(ValueDecl *decl);
+  static DeclTypeCheckingSemantics
+  getDeclTypeCheckingSemantics(ValueDecl *decl);
 
   /// SWIFT_ENABLE_TENSORFLOW
   // Returns the function declaration corresponding to the given function name
@@ -2048,10 +2048,6 @@
   static IndexSubset *
   inferDifferentiableParameters(AbstractFunctionDecl *AFD,
                                 GenericEnvironment *derivativeGenEnv);
-=======
-  static DeclTypeCheckingSemantics
-  getDeclTypeCheckingSemantics(ValueDecl *decl);
->>>>>>> d3461e16
 };
 
 /// Temporary on-stack storage and unescaping for encoded diagnostic
