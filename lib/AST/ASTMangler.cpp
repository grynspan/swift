//===--- ASTMangler.cpp - Swift AST symbol mangling -----------------------===//
//
// This source file is part of the Swift.org open source project
//
// Copyright (c) 2014 - 2017 Apple Inc. and the Swift project authors
// Licensed under Apache License v2.0 with Runtime Library Exception
//
// See https://swift.org/LICENSE.txt for license information
// See https://swift.org/CONTRIBUTORS.txt for the list of Swift project authors
//
//===----------------------------------------------------------------------===//
//
//  This file implements declaration name mangling in Swift.
//
//===----------------------------------------------------------------------===//

#include "swift/AST/ASTMangler.h"
#include "swift/AST/ASTContext.h"
#include "swift/AST/ASTVisitor.h"
#include "swift/AST/ExistentialLayout.h"
#include "swift/AST/FileUnit.h"
#include "swift/AST/GenericSignature.h"
#include "swift/AST/Initializer.h"
#include "swift/AST/LazyResolver.h"
#include "swift/AST/Module.h"
#include "swift/AST/Ownership.h"
#include "swift/AST/ParameterList.h"
#include "swift/AST/PrettyStackTrace.h"
#include "swift/AST/ProtocolConformance.h"
#include "swift/AST/ProtocolConformanceRef.h"
#include "swift/Basic/Defer.h"
#include "swift/Demangling/ManglingUtils.h"
#include "swift/Demangling/Demangler.h"
#include "swift/Strings.h"
#include "clang/Basic/CharInfo.h"
#include "clang/AST/Attr.h"
#include "clang/AST/Decl.h"
#include "clang/AST/DeclObjC.h"
#include "llvm/ADT/DenseMap.h"
#include "llvm/ADT/SmallString.h"
#include "llvm/ADT/StringRef.h"
#include "llvm/Support/ErrorHandling.h"
#include "llvm/Support/SaveAndRestore.h"
#include "llvm/Support/raw_ostream.h"
#include "llvm/Support/CommandLine.h"

using namespace swift;
using namespace swift::Mangle;

static StringRef getCodeForAccessorKind(AccessorKind kind) {
  switch (kind) {
  case AccessorKind::Get:
    return "g";
  case AccessorKind::Set:
    return "s";
  case AccessorKind::WillSet:
    return "w";
  case AccessorKind::DidSet:
    return "W";
  case AccessorKind::Read:
    return "r";
  case AccessorKind::Modify:
    return "M";
  case AccessorKind::Address:
    // 'l' is for location. 'A' was taken.
    return "lu";
  case AccessorKind::MutableAddress:
    return "au";
  }
  llvm_unreachable("bad accessor kind");
}

std::string ASTMangler::mangleClosureEntity(const AbstractClosureExpr *closure,
                                            SymbolKind SKind) {
  beginMangling();
  appendClosureEntity(closure);
  appendSymbolKind(SKind);
  return finalize();
}

std::string ASTMangler::mangleEntity(const ValueDecl *decl, SymbolKind SKind) {
  beginMangling();
  appendEntity(decl);
  appendSymbolKind(SKind);
  return finalize();
}

std::string ASTMangler::mangleDestructorEntity(const DestructorDecl *decl,
                                               bool isDeallocating,
                                               SymbolKind SKind) {
  beginMangling();
  appendDestructorEntity(decl, isDeallocating);
  appendSymbolKind(SKind);
  return finalize();
}

std::string ASTMangler::mangleConstructorEntity(const ConstructorDecl *ctor,
                                                bool isAllocating,
                                                SymbolKind SKind) {
  beginMangling();
  appendConstructorEntity(ctor, isAllocating);
  appendSymbolKind(SKind);
  return finalize();
}

std::string ASTMangler::mangleIVarInitDestroyEntity(const ClassDecl *decl,
                                                    bool isDestroyer,
                                                    SymbolKind SKind) {
  beginMangling();
  appendContext(decl, decl->getAlternateModuleName());
  appendOperator(isDestroyer ? "fE" : "fe");
  appendSymbolKind(SKind);
  return finalize();
}

std::string ASTMangler::mangleAccessorEntity(AccessorKind kind,
                                             const AbstractStorageDecl *decl,
                                             bool isStatic,
                                             SymbolKind SKind) {
  beginMangling();
  appendAccessorEntity(getCodeForAccessorKind(kind), decl, isStatic);
  appendSymbolKind(SKind);
  return finalize();
}

std::string ASTMangler::mangleGlobalGetterEntity(const ValueDecl *decl,
                                                 SymbolKind SKind) {
  assert(isa<VarDecl>(decl) && "Only variables can have global getters");
  beginMangling();
  appendEntity(decl, "vG", /*isStatic*/false);
  appendSymbolKind(SKind);
  return finalize();
}

std::string ASTMangler::mangleDefaultArgumentEntity(const DeclContext *func,
                                                    unsigned index,
                                                    SymbolKind SKind) {
  beginMangling();
  appendDefaultArgumentEntity(func, index);
  appendSymbolKind(SKind);
  return finalize();
}

std::string ASTMangler::mangleInitializerEntity(const VarDecl *var,
                                                SymbolKind SKind) {
  beginMangling();
  appendInitializerEntity(var);
  appendSymbolKind(SKind);
  return finalize();
}

std::string ASTMangler::mangleBackingInitializerEntity(const VarDecl *var,
                                                       SymbolKind SKind) {
  beginMangling();
  appendBackingInitializerEntity(var);
  appendSymbolKind(SKind);
  return finalize();
}

std::string ASTMangler::mangleNominalType(const NominalTypeDecl *decl) {
  beginMangling();
  appendAnyGenericType(decl);
  return finalize();
}

std::string ASTMangler::mangleVTableThunk(const FuncDecl *Base,
                                          const FuncDecl *Derived) {
  beginMangling();

  appendEntity(Derived);
  appendEntity(Base);
  appendOperator("TV");

  return finalize();
}

std::string ASTMangler::mangleConstructorVTableThunk(
                                               const ConstructorDecl *Base,
                                               const ConstructorDecl *Derived,
                                               bool isAllocating) {
  beginMangling();

  appendConstructorEntity(Derived, isAllocating);
  appendConstructorEntity(Base, isAllocating);
  appendOperator("TV");

  return finalize();
}

std::string ASTMangler::mangleWitnessTable(const RootProtocolConformance *C) {
  beginMangling();
  if (isa<NormalProtocolConformance>(C)) {
    appendProtocolConformance(C);
    appendOperator("WP");
  } else {
    appendProtocolName(cast<SelfProtocolConformance>(C)->getProtocol());
    appendOperator("WS");
  }
  return finalize();
}

std::string ASTMangler::mangleWitnessThunk(
                                     const ProtocolConformance *Conformance,
                                           const ValueDecl *Requirement) {
  beginMangling();

  // Concrete witness thunks get a special mangling.
  if (Conformance) {
    if (!isa<SelfProtocolConformance>(Conformance)) {
      appendProtocolConformance(Conformance);
    }
  }

  if (auto ctor = dyn_cast<ConstructorDecl>(Requirement)) {
    appendConstructorEntity(ctor, /*isAllocating=*/true);
  } else {
    assert(isa<FuncDecl>(Requirement) && "expected function");
    appendEntity(cast<FuncDecl>(Requirement));
  }

  if (Conformance) {
    appendOperator(isa<SelfProtocolConformance>(Conformance) ? "TS" : "TW");
  }
  return finalize();
}

std::string ASTMangler::mangleClosureWitnessThunk(
                                         const ProtocolConformance *Conformance,
                                         const AbstractClosureExpr *Closure) {
  beginMangling();
  appendProtocolConformance(Conformance);
  appendClosureEntity(Closure);
  appendOperator("TW");
  return finalize();
}

std::string ASTMangler::mangleGlobalVariableFull(const VarDecl *decl) {
  // As a special case, Clang functions and globals don't get mangled at all.
  // FIXME: When we can import C++, use Clang's mangler.
  if (auto clangDecl =
      dyn_cast_or_null<clang::DeclaratorDecl>(decl->getClangDecl())) {
    if (auto asmLabel = clangDecl->getAttr<clang::AsmLabelAttr>()) {
      Buffer << '\01' << asmLabel->getLabel();
    } else {
      Buffer << clangDecl->getName();
    }
    return finalize();
  }
  beginMangling();
  appendEntity(decl);
  return finalize();
}

std::string ASTMangler::mangleKeyPathGetterThunkHelper(
                                            const AbstractStorageDecl *property,
                                            GenericSignature signature,
                                            CanType baseType,
                                            SubstitutionMap subs,
                                            ResilienceExpansion expansion) {
  beginMangling();
  appendEntity(property);
  if (signature)
    appendGenericSignature(signature);
  appendType(baseType);
  if (isa<SubscriptDecl>(property)) {
    // Subscripts can be generic, and different key paths could capture the same
    // subscript at different generic arguments.
    for (auto sub : subs.getReplacementTypes()) {
      appendType(sub->mapTypeOutOfContext()->getCanonicalType());
    }
  }
  appendOperator("TK");
  if (expansion == ResilienceExpansion::Minimal)
    appendOperator("q");
  return finalize();
}

std::string ASTMangler::mangleKeyPathSetterThunkHelper(
                                          const AbstractStorageDecl *property,
                                          GenericSignature signature,
                                          CanType baseType,
                                          SubstitutionMap subs,
                                          ResilienceExpansion expansion) {
  beginMangling();
  appendEntity(property);
  if (signature)
    appendGenericSignature(signature);
  appendType(baseType);
  if (isa<SubscriptDecl>(property)) {
    // Subscripts can be generic, and different key paths could capture the same
    // subscript at different generic arguments.
    for (auto sub : subs.getReplacementTypes()) {
      appendType(sub->mapTypeOutOfContext()->getCanonicalType());
    }
  }
  appendOperator("Tk");
  if (expansion == ResilienceExpansion::Minimal)
    appendOperator("q");
  return finalize();
}

std::string ASTMangler::mangleKeyPathEqualsHelper(ArrayRef<CanType> indices,
                                                  GenericSignature signature,
                                                  ResilienceExpansion expansion) {
  beginMangling();
  for (auto &index : indices)
    appendType(index);
  if (signature)
    appendGenericSignature(signature);
  appendOperator("TH");
  if (expansion == ResilienceExpansion::Minimal)
    appendOperator("q");
  return finalize();
}

std::string ASTMangler::mangleKeyPathHashHelper(ArrayRef<CanType> indices,
                                                GenericSignature signature,
                                                ResilienceExpansion expansion) {
  beginMangling();
  for (auto &index : indices)
    appendType(index);
  if (signature)
    appendGenericSignature(signature);
  appendOperator("Th");
  if (expansion == ResilienceExpansion::Minimal)
    appendOperator("q");
  return finalize();
}

std::string ASTMangler::mangleGlobalInit(const VarDecl *decl, int counter,
                                         bool isInitFunc) {
  auto topLevelContext = decl->getDeclContext()->getModuleScopeContext();
  auto fileUnit = cast<FileUnit>(topLevelContext);
  Identifier discriminator = fileUnit->getDiscriminatorForPrivateValue(decl);
  assert(!discriminator.empty());
  assert(!isNonAscii(discriminator.str()) &&
         "discriminator contains non-ASCII characters");
  assert(!clang::isDigit(discriminator.str().front()) &&
         "not a valid identifier");

  Buffer << "globalinit_";
  appendIdentifier(discriminator.str());
  Buffer << (isInitFunc ? "_func" : "_token");
  Buffer << counter;
  return finalize();
}

std::string ASTMangler::mangleReabstractionThunkHelper(
                                            CanSILFunctionType ThunkType,
                                            Type FromType,
                                            Type ToType,
                                            Type SelfType,
                                            ModuleDecl *Module) {
  Mod = Module;
  assert(ThunkType->getPatternSubstitutions().empty() && "not implemented");
  GenericSignature GenSig = ThunkType->getInvocationGenericSignature();
  if (GenSig)
    CurGenericSignature = GenSig.getCanonicalSignature();

  beginMangling();
  appendType(FromType);
  appendType(ToType);
  if (SelfType)
    appendType(SelfType);

  if (GenSig)
    appendGenericSignature(GenSig);

  if (SelfType)
    appendOperator("Ty");
  else
    appendOperator("TR");

  return finalize();
}

std::string ASTMangler::mangleAutoDiffDerivativeFunctionHelper(
    StringRef name, AutoDiffDerivativeFunctionKind kind,
    AutoDiffConfig config) {
  // TODO(TF-20): Make the mangling scheme robust. Support demangling.
  beginManglingWithoutPrefix();

  Buffer << "AD__" << name << '_';
  switch (kind) {
  case AutoDiffDerivativeFunctionKind::JVP:
    Buffer << "_jvp_";
    break;
  case AutoDiffDerivativeFunctionKind::VJP:
    Buffer << "_vjp_";
    break;
  }
  Buffer << config.getSILAutoDiffIndices().mangle();
  if (config.derivativeGenericSignature) {
    Buffer << '_';
    appendGenericSignature(config.derivativeGenericSignature);
  }

  auto result = Storage.str().str();
  Storage.clear();
  return result;
}

std::string ASTMangler::mangleAutoDiffLinearMapHelper(
    StringRef name, AutoDiffLinearMapKind kind, AutoDiffConfig config) {
  // TODO(TF-20): Make the mangling scheme robust. Support demangling.
  beginManglingWithoutPrefix();

  Buffer << "AD__" << name << '_';
  switch (kind) {
  case AutoDiffLinearMapKind::Differential:
    Buffer << "_differential_";
    break;
  case AutoDiffLinearMapKind::Pullback:
    Buffer << "_pullback_";
    break;
  }
  Buffer << config.getSILAutoDiffIndices().mangle();
  if (config.derivativeGenericSignature) {
    Buffer << '_';
    appendGenericSignature(config.derivativeGenericSignature);
  }

  auto result = Storage.str().str();
  Storage.clear();
  return result;
}

std::string ASTMangler::mangleSILDifferentiabilityWitnessKey(
    SILDifferentiabilityWitnessKey key) {
  // TODO(TF-20): Make the mangling scheme robust. Support demangling.
  beginManglingWithoutPrefix();

  auto originalName = key.first;
  auto *parameterIndices = key.second.parameterIndices;
  auto *resultIndices = key.second.resultIndices;
  auto derivativeGenericSignature = key.second.derivativeGenericSignature;

  Buffer << "AD__" << originalName << '_';
  Buffer << "P" << parameterIndices->getString();
  Buffer << "R" << resultIndices->getString();
  if (derivativeGenericSignature)
    appendGenericSignature(derivativeGenericSignature);

  auto result = Storage.str().str();
  Storage.clear();
  return result;
}


std::string ASTMangler::mangleTypeForDebugger(Type Ty, const DeclContext *DC) {
  PrettyStackTraceType prettyStackTrace(Ty->getASTContext(),
                                        "mangling type for debugger", Ty);

  DWARFMangling = true;
  OptimizeProtocolNames = false;
  beginMangling();

  if (DC)
    bindGenericParameters(DC);

  appendType(Ty);
  appendOperator("D");
  return finalize();
}

std::string ASTMangler::mangleDeclType(const ValueDecl *decl) {
  DWARFMangling = true;
  beginMangling();
  
  appendDeclType(decl);
  appendOperator("D");
  return finalize();
}

#ifdef USE_NEW_MANGLING_FOR_OBJC_RUNTIME_NAMES
static bool isPrivate(const NominalTypeDecl *Nominal) {
  return Nominal->getFormalAccess() <= AccessLevel::FilePrivate;
}
#endif

std::string ASTMangler::mangleObjCRuntimeName(const NominalTypeDecl *Nominal) {
#ifdef USE_NEW_MANGLING_FOR_OBJC_RUNTIME_NAMES
  // Using the new mangling for ObjC runtime names (except for top-level
  // classes). This is currently disabled to support old archives.
  // TODO: re-enable this as we switch to the new mangling for ObjC names.
  DeclContext *Ctx = Nominal->getDeclContext();

  if (Ctx->isModuleScopeContext() && !isPrivate(Nominal)) {
    // Use the old mangling for non-private top-level classes and protocols.
    // This is what the ObjC runtime needs to demangle.
    // TODO: Use new mangling scheme as soon as the ObjC runtime
    // can demangle it.
    //
    // Don't use word-substitutions and punycode encoding.
    MaxNumWords = 0;
    UsePunycode = false;
    UseSubstitutions = false;
    Buffer << "_Tt";
    bool isProto = false;
    if (isa<ClassDecl>(Nominal)) {
      Buffer << 'C';
    } else {
      isProto = true;
      assert(isa<ProtocolDecl>(Nominal));
      Buffer << 'P';
    }
    appendModule(Ctx->getParentModule(), StringRef());
    appendIdentifier(Nominal->getName().str());
    if (isProto)
      Buffer << '_';
    return finalize();
  }
  // For all other cases, we can use the new mangling.
  beginMangling();
  appendAnyGenericType(Nominal);
  return finalize();
#else
  // Use the old mangling for ObjC runtime names.
  beginMangling();
  appendAnyGenericType(Nominal);
  std::string NewName = finalize();
  Demangle::Demangler Dem;
  Demangle::Node *Root = Dem.demangleSymbol(NewName);
  assert(Root->getKind() == Node::Kind::Global);
  Node *NomTy = Root->getFirstChild();
  if (NomTy->getKind() == Node::Kind::Protocol) {
    // Protocol types are mangled as protocol lists.
    Node *PTy = Dem.createNode(Node::Kind::Type);
    PTy->addChild(NomTy, Dem);
    Node *TList = Dem.createNode(Node::Kind::TypeList);
    TList->addChild(PTy, Dem);
    NomTy = Dem.createNode(Node::Kind::ProtocolList);
    NomTy->addChild(TList, Dem);
  }
  // Add a TypeMangling node at the top
  Node *Ty = Dem.createNode(Node::Kind::Type);
  Ty->addChild(NomTy, Dem);
  Node *TyMangling = Dem.createNode(Node::Kind::TypeMangling);
  TyMangling->addChild(Ty, Dem);
  Node *NewGlobal = Dem.createNode(Node::Kind::Global);
  NewGlobal->addChild(TyMangling, Dem);
  std::string OldName = mangleNodeOld(NewGlobal);
  return OldName;
#endif
}

std::string ASTMangler::mangleTypeAsContextUSR(const NominalTypeDecl *type) {
  beginManglingWithoutPrefix();
  llvm::SaveAndRestore<bool> allowUnnamedRAII(AllowNamelessEntities, true);
  appendContext(type, type->getAlternateModuleName());
  return finalize();
}

std::string ASTMangler::mangleTypeAsUSR(Type Ty) {
  DWARFMangling = true;
  beginMangling();
  
  if (auto *fnType = Ty->getAs<AnyFunctionType>()) {
    appendFunction(fnType, false);
  } else {
    appendType(Ty);
  }

  appendOperator("D");
  return finalize();
}

std::string ASTMangler::mangleDeclAsUSR(const ValueDecl *Decl,
                                        StringRef USRPrefix) {
#if SWIFT_BUILD_ONLY_SYNTAXPARSERLIB
  return std::string(); // not needed for the parser library.
#endif

  DWARFMangling = true;
  beginManglingWithoutPrefix();
  llvm::SaveAndRestore<bool> allowUnnamedRAII(AllowNamelessEntities, true);
  Buffer << USRPrefix;
  bindGenericParameters(Decl->getDeclContext());

  if (auto Ctor = dyn_cast<ConstructorDecl>(Decl)) {
    appendConstructorEntity(Ctor, /*isAllocating=*/false);
  } else if (auto Dtor = dyn_cast<DestructorDecl>(Decl)) {
    appendDestructorEntity(Dtor, /*isDeallocating=*/false);
  } else if (auto GTD = dyn_cast<GenericTypeDecl>(Decl)) {
    appendAnyGenericType(GTD);
  } else if (isa<AssociatedTypeDecl>(Decl)) {
    appendContextOf(Decl);
    appendDeclName(Decl);
    appendOperator("Qa");
  } else {
    appendEntity(Decl);
  }

  // We have a custom prefix, so finalize() won't verify for us. If we're not
  // in invalid code (coming from an IDE caller) verify manually.
  if (!Decl->isInvalid())
    verify(Storage.str().drop_front(USRPrefix.size()));
  return finalize();
}

std::string ASTMangler::mangleAccessorEntityAsUSR(AccessorKind kind,
                                                  const AbstractStorageDecl *decl,
                                                  StringRef USRPrefix,
                                                  bool isStatic) {
  beginManglingWithoutPrefix();
  llvm::SaveAndRestore<bool> allowUnnamedRAII(AllowNamelessEntities, true);
  Buffer << USRPrefix;
  appendAccessorEntity(getCodeForAccessorKind(kind), decl, isStatic);
  // We have a custom prefix, so finalize() won't verify for us. Do it manually.
  verify(Storage.str().drop_front(USRPrefix.size()));
  return finalize();
}

std::string ASTMangler::mangleLocalTypeDecl(const TypeDecl *type) {
  beginManglingWithoutPrefix();
  AllowNamelessEntities = true;
  OptimizeProtocolNames = false;

  if (auto GTD = dyn_cast<GenericTypeDecl>(type)) {
    appendAnyGenericType(GTD);
  } else {
    assert(isa<AssociatedTypeDecl>(type));
    appendContextOf(type);
    appendDeclName(type);
    appendOperator("Qa");
  }

  return finalize();
}

void ASTMangler::appendSymbolKind(SymbolKind SKind) {
  switch (SKind) {
    case SymbolKind::Default: return;
    case SymbolKind::DynamicThunk: return appendOperator("TD");
    case SymbolKind::SwiftAsObjCThunk: return appendOperator("To");
    case SymbolKind::ObjCAsSwiftThunk: return appendOperator("TO");
  }
}

static bool getUnnamedParamIndex(const ParameterList *ParamList,
                                 const ParamDecl *D,
                                 unsigned &UnnamedIndex) {
  for (auto Param : *ParamList) {
    if (!Param->hasName()) {
      if (Param == D)
        return true;
      ++UnnamedIndex;
    }
  }
  return false;
}

static unsigned getUnnamedParamIndex(const ParamDecl *D) {
  if (auto SD = dyn_cast<SubscriptDecl>(D->getDeclContext())) {
    unsigned UnnamedIndex = 0;
    auto *ParamList = SD->getIndices();
    if (getUnnamedParamIndex(ParamList, D, UnnamedIndex))
      return UnnamedIndex;
    llvm_unreachable("param not found");
  }

  ParameterList *ParamList;

  if (auto AFD = dyn_cast<AbstractFunctionDecl>(D->getDeclContext())) {
    ParamList = AFD->getParameters();
  } else if (auto EED = dyn_cast<EnumElementDecl>(D->getDeclContext())) {
    ParamList = EED->getParameterList();
  } else {
    auto ACE = cast<AbstractClosureExpr>(D->getDeclContext());
    ParamList = ACE->getParameters();
  }

  unsigned UnnamedIndex = 0;
  if (getUnnamedParamIndex(ParamList, D, UnnamedIndex))
    return UnnamedIndex;

  llvm_unreachable("param not found");
}

static StringRef getPrivateDiscriminatorIfNecessary(const ValueDecl *decl) {
  if (!decl->isOutermostPrivateOrFilePrivateScope())
    return StringRef();

  // Mangle non-local private declarations with a textual discriminator
  // based on their enclosing file.
  auto topLevelContext = decl->getDeclContext()->getModuleScopeContext();
  auto fileUnit = cast<FileUnit>(topLevelContext);

  Identifier discriminator =
      fileUnit->getDiscriminatorForPrivateValue(decl);
  assert(!discriminator.empty());
  assert(!isNonAscii(discriminator.str()) &&
         "discriminator contains non-ASCII characters");
  (void)&isNonAscii;
  assert(!clang::isDigit(discriminator.str().front()) &&
         "not a valid identifier");
  return discriminator.str();
}

/// If the declaration is an @objc protocol defined in Swift and the
/// Objective-C name has been overrridden from the default, return the
/// specified name.
///
/// \param useObjCProtocolNames When false, always returns \c None.
static Optional<std::string> getOverriddenSwiftProtocolObjCName(
                                                  const ValueDecl *decl,
                                                  bool useObjCProtocolNames) {
  if (!useObjCProtocolNames)
    return None;

  auto proto = dyn_cast<ProtocolDecl>(decl);
  if (!proto) return None;

  if (!proto->isObjC()) return None;

  // If there is an 'objc' attribute with a name, use that name.
  if (auto objc = proto->getAttrs().getAttribute<ObjCAttr>()) {
    if (auto name = objc->getName()) {
      llvm::SmallString<4> buffer;
      return std::string(name->getString(buffer));
    }
  }

  return None;
}

void ASTMangler::appendDeclName(const ValueDecl *decl) {
  DeclBaseName name = decl->getBaseName();
  assert(!name.isSpecial() && "Cannot print special names");

  auto *synthesizedTypeAttr =
      decl->getAttrs().getAttribute<ClangImporterSynthesizedTypeAttr>();

  if (synthesizedTypeAttr) {
    assert(!isDigit(synthesizedTypeAttr->originalTypeName[0]) &&
           "synthesized type's original name must be a valid Swift identifier");
    appendIdentifier(synthesizedTypeAttr->originalTypeName);
  } else if (name.isOperator()) {
    appendIdentifier(translateOperator(name.getIdentifier().str()));
    switch (decl->getAttrs().getUnaryOperatorKind()) {
      case UnaryOperatorKind::Prefix:
        appendOperator("op");
        break;
      case UnaryOperatorKind::Postfix:
        appendOperator("oP");
        break;
      case UnaryOperatorKind::None:
        appendOperator("oi");
        break;
    }
  } else if (auto objCName =
               getOverriddenSwiftProtocolObjCName(decl, UseObjCRuntimeNames)) {
    // @objc Swift protocols should be mangled as Objective-C protocols,
    // so append the Objective-C runtime name.
    appendIdentifier(*objCName);
  } else if (!name.empty()) {
    appendIdentifier(name.getIdentifier().str());
  } else {
    assert(AllowNamelessEntities && "attempt to mangle unnamed decl");
    // Fall back to an unlikely name, so that we still generate a valid
    // mangled name.
    appendIdentifier("_");
  }

  if (decl->getDeclContext()->isLocalContext()) {
    if (auto *paramDecl = dyn_cast<ParamDecl>(decl)) {
      if (!decl->hasName()) {
        // Mangle unnamed params with their ordering.
        return appendOperator("L", Index(getUnnamedParamIndex(paramDecl)));
      }
    }
    // Mangle local declarations with a numeric discriminator.
    return appendOperator("L", Index(decl->getLocalDiscriminator()));
  }

  if (synthesizedTypeAttr) {
    StringRef relatedEntityKind = synthesizedTypeAttr->getManglingName();
    assert(relatedEntityKind.size() == 1 &&
           "'L' operator only supports a single letter payload");
    assert(((relatedEntityKind[0] >= 'a' && relatedEntityKind[0] <= 'j') ||
            (relatedEntityKind[0] >= 'A' && relatedEntityKind[0] <= 'J')) &&
           "Only [a-jA-J] are reserved for related entity kinds");
    return appendOperatorParam("L", relatedEntityKind);
  }

  StringRef privateDiscriminator = getPrivateDiscriminatorIfNecessary(decl);
  if (!privateDiscriminator.empty()) {
    appendIdentifier(privateDiscriminator.str());
    return appendOperator("LL");
  }
}

static const char *getMetatypeRepresentationOp(MetatypeRepresentation Rep) {
  switch (Rep) {
    case MetatypeRepresentation::Thin:
      return "t";
    case MetatypeRepresentation::Thick:
      return "T";
    case MetatypeRepresentation::ObjC:
      return "o";
  }

  llvm_unreachable("Unhandled MetatypeRepresentation in switch.");
}

/// Whether to mangle the given type as generic.
static bool shouldMangleAsGeneric(Type type) {
  if (!type)
    return false;

  if (auto typeAlias = dyn_cast<TypeAliasType>(type.getPointer()))
    return !typeAlias->getSubstitutionMap().empty();

  return type->isSpecialized();
}

void ASTMangler::appendOpaqueDeclName(const OpaqueTypeDecl *opaqueDecl) {
  if (canSymbolicReference(opaqueDecl)) {
    appendSymbolicReference(opaqueDecl);
  } else if (auto namingDecl = opaqueDecl->getNamingDecl()) {
    llvm::SaveAndRestore<CanGenericSignature> savedSignature(
        CurGenericSignature);
    appendEntity(namingDecl);
    appendOperator("QO");
  } else {
    llvm_unreachable("todo: independent opaque type decls");
  }
}

/// Mangle a type into the buffer.
///
void ASTMangler::appendType(Type type, const ValueDecl *forDecl) {
  assert((DWARFMangling || type->isCanonical()) &&
         "expecting canonical types when not mangling for the debugger");
  TypeBase *tybase = type.getPointer();
  switch (type->getKind()) {
    case TypeKind::TypeVariable:
      llvm_unreachable("mangling type variable");

    case TypeKind::Module:
      llvm_unreachable("Cannot mangle module type yet");

    case TypeKind::Error:
    case TypeKind::Unresolved:
      appendOperator("Xe");
      return;

      // We don't care about these types being a bit verbose because we
      // don't expect them to come up that often in API names.
    case TypeKind::BuiltinFloat:
      switch (cast<BuiltinFloatType>(tybase)->getFPKind()) {
        case BuiltinFloatType::IEEE16: appendOperator("Bf16_"); return;
        case BuiltinFloatType::IEEE32: appendOperator("Bf32_"); return;
        case BuiltinFloatType::IEEE64: appendOperator("Bf64_"); return;
        case BuiltinFloatType::IEEE80: appendOperator("Bf80_"); return;
        case BuiltinFloatType::IEEE128: appendOperator("Bf128_"); return;
        case BuiltinFloatType::PPC128: llvm_unreachable("ppc128 not supported");
      }
      llvm_unreachable("bad floating-point kind");
    case TypeKind::BuiltinInteger: {
      auto width = cast<BuiltinIntegerType>(tybase)->getWidth();
      if (width.isFixedWidth())
        appendOperator("Bi", Index(width.getFixedWidth() + 1));
      else if (width.isPointerWidth())
        appendOperator("Bw");
      else
        llvm_unreachable("impossible width value");
      return;
    }
    case TypeKind::BuiltinIntegerLiteral:
      return appendOperator("BI");
    case TypeKind::BuiltinRawPointer:
      return appendOperator("Bp");
    case TypeKind::BuiltinNativeObject:
      return appendOperator("Bo");
    case TypeKind::BuiltinBridgeObject:
      return appendOperator("Bb");
    case TypeKind::BuiltinUnsafeValueBuffer:
      return appendOperator("BB");
    case TypeKind::SILToken:
      return appendOperator("Bt");
    case TypeKind::BuiltinVector:
      appendType(cast<BuiltinVectorType>(tybase)->getElementType(),
                 forDecl);
      // The mangling calls for using the actual element count, which we have
      // to adjust by 1 in order to mangle it as an index.
      return appendOperator("Bv",
                  Index(cast<BuiltinVectorType>(tybase)->getNumElements() + 1));
    case TypeKind::TypeAlias: {
      assert(DWARFMangling && "sugared types are only legal for the debugger");
      auto aliasTy = cast<TypeAliasType>(tybase);

      // It's not possible to mangle the context of the builtin module.
      // For the DWARF output we want to mangle the type alias + context,
      // unless the type alias references a builtin type.
      auto underlyingType = aliasTy->getSinglyDesugaredType();
      TypeAliasDecl *decl = aliasTy->getDecl();
      if (decl->getModuleContext() == decl->getASTContext().TheBuiltinModule) {
        return appendType(underlyingType, forDecl);
      }

      if (decl->getDeclaredInterfaceType()
            .subst(aliasTy->getSubstitutionMap()).getPointer()
            != aliasTy) {
        return appendType(underlyingType, forDecl);
      }

      if (aliasTy->getSubstitutionMap()) {
        // Try to mangle the entire name as a substitution.
        if (tryMangleTypeSubstitution(tybase))
          return;

        appendAnyGenericType(decl);
        bool isFirstArgList = true;
        appendBoundGenericArgs(type, isFirstArgList);
        appendRetroactiveConformances(type);
        appendOperator("G");
        addTypeSubstitution(type);
        return;
      }

      return appendAnyGenericType(decl);
    }

    case TypeKind::Paren:
      assert(DWARFMangling && "sugared types are only legal for the debugger");
      appendType(cast<ParenType>(tybase)->getUnderlyingType());
      appendOperator("XSp");
      return;

    case TypeKind::ArraySlice:
      assert(DWARFMangling && "sugared types are only legal for the debugger");
      appendType(cast<ArraySliceType>(tybase)->getBaseType());
      appendOperator("XSa");
      return;

    case TypeKind::Optional:
      assert(DWARFMangling && "sugared types are only legal for the debugger");
      appendType(cast<OptionalType>(tybase)->getBaseType());
      appendOperator("XSq");
      return;

    case TypeKind::Dictionary:
      assert(DWARFMangling && "sugared types are only legal for the debugger");
      appendType(cast<DictionaryType>(tybase)->getKeyType());
      appendType(cast<DictionaryType>(tybase)->getValueType());
      appendOperator("XSD");
      return;

    case TypeKind::ExistentialMetatype: {
      ExistentialMetatypeType *EMT = cast<ExistentialMetatypeType>(tybase);
      appendType(EMT->getInstanceType(), forDecl);
      if (EMT->hasRepresentation()) {
        appendOperator("Xm",
                       getMetatypeRepresentationOp(EMT->getRepresentation()));
      } else {
        appendOperator("Xp");
      }
      return;
    }
    case TypeKind::Metatype: {
      MetatypeType *MT = cast<MetatypeType>(tybase);
      appendType(MT->getInstanceType(), forDecl);
      if (MT->hasRepresentation()) {
        appendOperator("XM",
                       getMetatypeRepresentationOp(MT->getRepresentation()));
      } else {
        appendOperator("m");
      }
      return;
    }
    case TypeKind::LValue:
      llvm_unreachable("@lvalue types should not occur in function interfaces");

    case TypeKind::InOut:
      appendType(cast<InOutType>(tybase)->getObjectType(), forDecl);
      return appendOperator("z");

#define REF_STORAGE(Name, ...) \
    case TypeKind::Name##Storage: \
      appendType(cast<Name##StorageType>(tybase)->getReferentType(), forDecl); \
      return appendOperator(manglingOf(ReferenceOwnership::Name));
#include "swift/AST/ReferenceStorage.def"

    case TypeKind::Tuple:
      appendTypeList(type, forDecl);
      return appendOperator("t");

    case TypeKind::Protocol: {
      bool First = true;
      appendProtocolName(cast<ProtocolType>(tybase)->getDecl());
      appendListSeparator(First);
      return appendOperator("p");
    }

    case TypeKind::ProtocolComposition: {
      // We mangle ProtocolType and ProtocolCompositionType using the
      // same production:
      bool First = true;
      auto layout = type->getExistentialLayout();
      for (Type protoTy : layout.getProtocols()) {
        appendProtocolName(protoTy->castTo<ProtocolType>()->getDecl());
        appendListSeparator(First);
      }
      if (First)
        appendOperator("y");

      if (auto superclass = layout.explicitSuperclass) {
        appendType(superclass, forDecl);
        return appendOperator("Xc");
      } else if (layout.hasExplicitAnyObject) {
        return appendOperator("Xl");
      }
      return appendOperator("p");
    }

    case TypeKind::UnboundGeneric:
    case TypeKind::Class:
    case TypeKind::Enum:
    case TypeKind::Struct:
    case TypeKind::BoundGenericClass:
    case TypeKind::BoundGenericEnum:
    case TypeKind::BoundGenericStruct: {
      GenericTypeDecl *Decl;
      if (auto typeAlias = dyn_cast<TypeAliasType>(type.getPointer()))
        Decl = typeAlias->getDecl();
      else
        Decl = type->getAnyGeneric();
      if (shouldMangleAsGeneric(type)) {
        // Try to mangle the entire name as a substitution.
        if (tryMangleTypeSubstitution(tybase))
          return;

        if (Decl->isStdlibDecl() && Decl->getName().str() == "Optional") {
          auto GenArgs = type->castTo<BoundGenericType>()->getGenericArgs();
          assert(GenArgs.size() == 1);
          appendType(GenArgs[0], forDecl);
          appendOperator("Sg");
        } else {
          appendAnyGenericType(Decl);
          bool isFirstArgList = true;
          appendBoundGenericArgs(type, isFirstArgList);
          appendRetroactiveConformances(type);
          appendOperator("G");
        }
        addTypeSubstitution(type);
        return;
      }
      appendAnyGenericType(type->getAnyGeneric());
      return;
    }

    case TypeKind::SILFunction:
      return appendImplFunctionType(cast<SILFunctionType>(tybase));

      // type ::= archetype
    case TypeKind::PrimaryArchetype:
    case TypeKind::OpenedArchetype:
      llvm_unreachable("Cannot mangle free-standing archetypes");

    case TypeKind::OpaqueTypeArchetype: {
      // If this is the opaque return type of the declaration currently being
      // mangled, use a short mangling to represent it.
      auto opaqueType = cast<OpaqueTypeArchetypeType>(tybase);
      auto opaqueDecl = opaqueType->getDecl();
      if (opaqueDecl->getNamingDecl() == forDecl) {
        assert(opaqueType->getSubstitutions().isIdentity());
        return appendOperator("Qr");
      }
      
      // Otherwise, try to substitute it.
      if (tryMangleTypeSubstitution(type))
        return;
      
      // Use the fully elaborated explicit mangling.
      appendOpaqueDeclName(opaqueDecl);
      bool isFirstArgList = true;
      appendBoundGenericArgs(opaqueDecl,
                             opaqueType->getSubstitutions(),
                             isFirstArgList);
      appendRetroactiveConformances(opaqueType->getSubstitutions(),
                                    opaqueDecl->getParentModule());
      
      // TODO: If we support multiple opaque types in a return, put the
      // ordinal for this archetype here.
      appendOperator("Qo", Index(0));

      addTypeSubstitution(type);
      return;
    }
      
    case TypeKind::NestedArchetype: {
      auto nestedType = cast<NestedArchetypeType>(tybase);
      
      // Mangle associated types of opaque archetypes like dependent member
      // types, so that they can be accurately demangled at runtime.
      if (auto opaque =
            dyn_cast<OpaqueTypeArchetypeType>(nestedType->getRoot())) {
        if (tryMangleTypeSubstitution(nestedType))
          return;
        
        appendType(opaque);
        bool isAssocTypeAtDepth = false;
        appendAssocType(nestedType->getInterfaceType(), isAssocTypeAtDepth);
        appendOperator(isAssocTypeAtDepth ? "QX" : "Qx");
        addTypeSubstitution(nestedType);
        return;
      }
      
      appendType(nestedType->getParent());
      appendIdentifier(nestedType->getName().str());
      appendOperator("Qa");
      return;
    }
      
    case TypeKind::DynamicSelf: {
      auto dynamicSelf = cast<DynamicSelfType>(tybase);
      if (dynamicSelf->getSelfType()->getAnyNominal()) {
        appendType(dynamicSelf->getSelfType(), forDecl);
        return appendOperator("XD");
      }
      return appendType(dynamicSelf->getSelfType(), forDecl);
    }

    case TypeKind::GenericFunction: {
      auto genFunc = cast<GenericFunctionType>(tybase);
      appendFunctionType(genFunc, /*autoclosure*/ false, forDecl);
      appendGenericSignature(genFunc->getGenericSignature());
      appendOperator("u");
      return;
    }

    case TypeKind::GenericTypeParam: {
      auto paramTy = cast<GenericTypeParamType>(tybase);
      // A special mangling for the very first generic parameter. This shows up
      // frequently because it corresponds to 'Self' in protocol requirement
      // generic signatures.
      if (paramTy->getDepth() == 0 && paramTy->getIndex() == 0)
        return appendOperator("x");

      return appendOpWithGenericParamIndex("q", paramTy);
    }

    case TypeKind::DependentMember: {
      auto *DepTy = cast<DependentMemberType>(tybase);
      if (tryMangleTypeSubstitution(DepTy))
        return;

      bool isAssocTypeAtDepth = false;
      if (GenericTypeParamType *gpBase = appendAssocType(DepTy,
                                                         isAssocTypeAtDepth)) {
        if (gpBase->getDepth() == 0 && gpBase->getIndex() == 0) {
          appendOperator(isAssocTypeAtDepth ? "QZ" : "Qz");
        } else {
          appendOpWithGenericParamIndex(isAssocTypeAtDepth ? "QY" : "Qy",
                                        gpBase);
        }
      } else {
        // Dependent members of non-generic-param types are not canonical, but
        // we may still want to mangle them for debugging or indexing purposes.
        appendType(DepTy->getBase(), forDecl);
        appendIdentifier(DepTy->getName().str());
        appendOperator("Qa");
      }
      addTypeSubstitution(DepTy);
      return;
    }
      
    case TypeKind::Function:
      appendFunctionType(cast<FunctionType>(tybase), /*autoclosure*/ false,
                         forDecl);
      return;
      
    case TypeKind::SILBox: {
      auto box = cast<SILBoxType>(tybase);
      auto layout = box->getLayout();
      bool firstField = true;
      for (auto &field : layout->getFields()) {
        appendType(field.getLoweredType(), forDecl);
        if (field.isMutable()) {
          // Use the `inout` mangling to represent a mutable field.
          appendOperator("z");
        }
        appendListSeparator(firstField);
      }
      if (firstField)
        appendOperator("y");

      if (auto sig = layout->getGenericSignature()) {
        bool firstType = true;
        for (Type type : box->getSubstitutions().getReplacementTypes()) {
          appendType(type, forDecl);
          appendListSeparator(firstType);
        }
        if (firstType)
          appendOperator("y");

        appendGenericSignature(sig);
        appendOperator("XX");
      } else {
        appendOperator("Xx");
      }

      return;
    }

    case TypeKind::SILBlockStorage:
      llvm_unreachable("should never be mangled");
  }
  llvm_unreachable("bad type kind");
}

GenericTypeParamType *ASTMangler::appendAssocType(DependentMemberType *DepTy,
                                                  bool &isAssocTypeAtDepth) {
  auto base = DepTy->getBase()->getCanonicalType();
  // 't_0_0.Member'
  if (auto gpBase = dyn_cast<GenericTypeParamType>(base)) {
    appendAssociatedTypeName(DepTy);
    isAssocTypeAtDepth = false;
    return gpBase;
  }

  // 't_0_0.Member.Member...'
  SmallVector<DependentMemberType*, 2> path;
  path.push_back(DepTy);
  while (auto dmBase = dyn_cast<DependentMemberType>(base)) {
    path.push_back(dmBase);
    base = dmBase.getBase();
  }
  if (auto gpRoot = dyn_cast<GenericTypeParamType>(base)) {
    bool first = true;
    for (auto *member : llvm::reverse(path)) {
      appendAssociatedTypeName(member);
      appendListSeparator(first);
    }
    isAssocTypeAtDepth = true;
    return gpRoot;
  }
  return nullptr;
}

void ASTMangler::appendOpWithGenericParamIndex(StringRef Op,
                                          const GenericTypeParamType *paramTy) {
  llvm::SmallVector<char, 8> OpBuf(Op.begin(), Op.end());
  if (paramTy->getDepth() > 0) {
    OpBuf.push_back('d');
    return appendOperator(StringRef(OpBuf.data(), OpBuf.size()),
                          Index(paramTy->getDepth() - 1),
                          Index(paramTy->getIndex()));
  }
  if (paramTy->getIndex() == 0) {
    OpBuf.push_back('z');
    return appendOperator(StringRef(OpBuf.data(), OpBuf.size()));
  }
  appendOperator(Op, Index(paramTy->getIndex() - 1));
}


/// Bind the generic parameters from the given signature.
void ASTMangler::bindGenericParameters(CanGenericSignature sig) {
  if (sig)
    CurGenericSignature = sig;
}

/// Bind the generic parameters from the given context and its parents.
void ASTMangler::bindGenericParameters(const DeclContext *DC) {
  if (auto sig = DC->getGenericSignatureOfContext())
    bindGenericParameters(sig.getCanonicalSignature());
}

void ASTMangler::appendFlatGenericArgs(SubstitutionMap subs) {
  appendOperator("y");

  for (auto replacement : subs.getReplacementTypes()) {
    if (replacement->hasArchetype())
      replacement = replacement->mapTypeOutOfContext();
    appendType(replacement);
  }
}

unsigned ASTMangler::appendBoundGenericArgs(DeclContext *dc,
                                            SubstitutionMap subs,
                                            bool &isFirstArgList) {
  auto decl = dc->getInnermostDeclarationDeclContext();
  if (!decl) return 0;

  // For a non-protocol extension declaration, use the nominal type declaration
  // instead.
  //
  // This is important when extending a nested type, because the generic
  // parameters will line up with the (semantic) nesting of the nominal type.
  if (auto ext = dyn_cast<ExtensionDecl>(decl))
    decl = ext->getSelfNominalTypeDecl();

  // Handle the generic arguments of the parent.
  unsigned currentGenericParamIdx =
    appendBoundGenericArgs(decl->getDeclContext(), subs, isFirstArgList);

  // If this is potentially a generic context, emit a generic argument list.
  if (auto genericContext = decl->getAsGenericContext()) {
    if (isFirstArgList) {
      appendOperator("y");
      isFirstArgList = false;
    } else {
      appendOperator("_");
    }

    // If we are generic at this level, emit all of the replacements at
    // this level.
    if (genericContext->isGeneric()) {
      auto genericParams = subs.getGenericSignature()->getGenericParams();
      unsigned depth = genericParams[currentGenericParamIdx]->getDepth();
      auto replacements = subs.getReplacementTypes();
      for (unsigned lastGenericParamIdx = genericParams.size();
           (currentGenericParamIdx != lastGenericParamIdx &&
            genericParams[currentGenericParamIdx]->getDepth() == depth);
           ++currentGenericParamIdx) {
        Type replacementType = replacements[currentGenericParamIdx];
        if (replacementType->hasArchetype())
          replacementType = replacementType->mapTypeOutOfContext();

        appendType(replacementType);
      }
    }
  }

  return currentGenericParamIdx;
}

void ASTMangler::appendBoundGenericArgs(Type type, bool &isFirstArgList) {
  TypeBase *typePtr = type.getPointer();
  ArrayRef<Type> genericArgs;
  if (auto *typeAlias = dyn_cast<TypeAliasType>(typePtr)) {
    appendBoundGenericArgs(typeAlias->getDecl(),
                           typeAlias->getSubstitutionMap(),
                           isFirstArgList);
    return;
  }

  if (auto *unboundType = dyn_cast<UnboundGenericType>(typePtr)) {
    if (Type parent = unboundType->getParent())
      appendBoundGenericArgs(parent->getDesugaredType(), isFirstArgList);
  } else if (auto *nominalType = dyn_cast<NominalType>(typePtr)) {
    if (Type parent = nominalType->getParent())
      appendBoundGenericArgs(parent->getDesugaredType(), isFirstArgList);
  } else {
    auto boundType = cast<BoundGenericType>(typePtr);
    genericArgs = boundType->getGenericArgs();
    if (Type parent = boundType->getParent()) {
      GenericTypeDecl *decl = boundType->getAnyGeneric();
      if (!getSpecialManglingContext(decl, UseObjCRuntimeNames))
        appendBoundGenericArgs(parent->getDesugaredType(), isFirstArgList);
    }
  }
  if (isFirstArgList) {
    appendOperator("y");
    isFirstArgList = false;
  } else {
    appendOperator("_");
  }
  for (Type arg : genericArgs) {
    appendType(arg);
  }
}

static bool conformanceHasIdentity(const RootProtocolConformance *root) {
  auto conformance = dyn_cast<NormalProtocolConformance>(root);
  if (!conformance) {
    assert(isa<SelfProtocolConformance>(root));
    return true;
  }

  // Synthesized non-unique conformances all get collapsed together at run time.
  if (conformance->isSynthesizedNonUnique())
    return false;

  // Objective-C protocol conformances are checked by the ObjC runtime.
  if (conformance->getProtocol()->isObjC())
    return false;

  return true;
}

/// Determine whether the given protocol conformance is itself retroactive,
/// meaning that there might be multiple conflicting conformances of the
/// same type to the same protocol.
static bool isRetroactiveConformance(const RootProtocolConformance *root) {
  auto conformance = dyn_cast<NormalProtocolConformance>(root);
  if (!conformance) {
    assert(isa<SelfProtocolConformance>(root));
    return false; // self-conformances are never retroactive.
  }

  return conformance->isRetroactive();
}

/// Determine whether the given protocol conformance contains a retroactive
/// protocol conformance anywhere in it.
static bool containsRetroactiveConformance(
                                      const ProtocolConformance *conformance,
                                      ModuleDecl *module) {
  // If the root conformance is retroactive, it's retroactive.
  const RootProtocolConformance *rootConformance =
      conformance->getRootConformance();
  if (isRetroactiveConformance(rootConformance) &&
      conformanceHasIdentity(rootConformance))
    return true;

  // If the conformance is conditional and any of the substitutions used to
  // satisfy the conditions are retroactive, it's retroactive.
  auto subMap = conformance->getSubstitutions(module);
  for (auto requirement : rootConformance->getConditionalRequirements()) {
    if (requirement.getKind() != RequirementKind::Conformance)
      continue;
    ProtocolDecl *proto =
        requirement.getSecondType()->castTo<ProtocolType>()->getDecl();
    auto conformance = subMap.lookupConformance(
        requirement.getFirstType()->getCanonicalType(), proto);
    if (conformance.isInvalid()) {
      // This should only happen when mangling invalid ASTs, but that happens
      // for indexing purposes.
      continue;
    }
    if (conformance.isConcrete() &&
        containsRetroactiveConformance(conformance.getConcrete(), module)) {
      return true;
    }
  }

  return false;
}

void ASTMangler::appendRetroactiveConformances(SubstitutionMap subMap,
                                               ModuleDecl *fromModule) {
  if (subMap.empty()) return;

  unsigned numProtocolRequirements = 0;
  for (auto conformance : subMap.getConformances()) {
    SWIFT_DEFER {
      ++numProtocolRequirements;
    };

    // Ignore abstract conformances.
    if (!conformance.isConcrete())
      continue;

    // Skip non-retroactive conformances.
    if (!containsRetroactiveConformance(conformance.getConcrete(), fromModule))
      continue;

    appendConcreteProtocolConformance(conformance.getConcrete());
    appendOperator("g", Index(numProtocolRequirements));
  }
}

void ASTMangler::appendRetroactiveConformances(Type type) {
  // Dig out the substitution map to use.
  SubstitutionMap subMap;
  ModuleDecl *module;
  if (auto typeAlias = dyn_cast<TypeAliasType>(type.getPointer())) {
    module = Mod ? Mod : typeAlias->getDecl()->getModuleContext();
    subMap = typeAlias->getSubstitutionMap();
  } else {
    if (type->hasUnboundGenericType())
      return;

    auto nominal = type->getAnyNominal();
    if (!nominal) return;

    module = Mod ? Mod : nominal->getModuleContext();
    subMap = type->getContextSubstitutionMap(module, nominal);
  }

  appendRetroactiveConformances(subMap, module);
}

static char getParamConvention(ParameterConvention conv) {
  // @in and @out are mangled the same because they're put in
  // different places.
  switch (conv) {
    case ParameterConvention::Indirect_In: return 'i';
    case ParameterConvention::Indirect_In_Constant:
      return 'c';
    case ParameterConvention::Indirect_Inout: return 'l';
    case ParameterConvention::Indirect_InoutAliasable: return 'b';
    case ParameterConvention::Indirect_In_Guaranteed: return 'n';
    case ParameterConvention::Direct_Owned: return 'x';
    case ParameterConvention::Direct_Unowned: return 'y';
    case ParameterConvention::Direct_Guaranteed: return 'g';
  }
  llvm_unreachable("bad parameter convention");
};

static char getResultConvention(ResultConvention conv) {
  switch (conv) {
    case ResultConvention::Indirect: return 'r';
    case ResultConvention::Owned: return 'o';
    case ResultConvention::Unowned: return 'd';
    case ResultConvention::UnownedInnerPointer: return 'u';
    case ResultConvention::Autoreleased: return 'a';
  }
  llvm_unreachable("bad result convention");
};

void ASTMangler::appendImplFunctionType(SILFunctionType *fn) {

  llvm::SmallVector<char, 32> OpArgs;

  if (fn->getPatternSubstitutions()) {
    OpArgs.push_back('s');
  }
  if (fn->getInvocationSubstitutions()) {
    OpArgs.push_back('I');
  }
  
  if (fn->isPolymorphic() && fn->isPseudogeneric())
    OpArgs.push_back('P');

  if (!fn->isNoEscape())
    OpArgs.push_back('e');

<<<<<<< HEAD
  // SWIFT_ENABLE_TENSORFLOW
=======
  // Differentiability kind.
>>>>>>> c1fe0e37
  switch (fn->getExtInfo().getDifferentiabilityKind()) {
  case DifferentiabilityKind::NonDifferentiable:
    break;
  case DifferentiabilityKind::Normal:
    OpArgs.push_back('d');
    break;
  case DifferentiabilityKind::Linear:
    OpArgs.push_back('l');
    break;
  }

  // <impl-callee-convention>
  if (fn->getExtInfo().hasContext()) {
    OpArgs.push_back(getParamConvention(fn->getCalleeConvention()));
  } else {
    OpArgs.push_back('t');
  }

  switch (fn->getRepresentation()) {
    case SILFunctionTypeRepresentation::Thick:
    case SILFunctionTypeRepresentation::Thin:
      break;
    case SILFunctionTypeRepresentation::Block:
      OpArgs.push_back('B');
      break;
    case SILFunctionTypeRepresentation::CFunctionPointer:
      OpArgs.push_back('C');
      break;
    case SILFunctionTypeRepresentation::ObjCMethod:
      OpArgs.push_back('O');
      break;
    case SILFunctionTypeRepresentation::Method:
      OpArgs.push_back('M');
      break;
    case SILFunctionTypeRepresentation::Closure:
      OpArgs.push_back('K');
      break;
    case SILFunctionTypeRepresentation::WitnessMethod:
      OpArgs.push_back('W');
      break;
  }

  // Coroutine kind.  This is mangled in all pointer auth modes.
  switch (fn->getCoroutineKind()) {
  case SILCoroutineKind::None:
    break;
  case SILCoroutineKind::YieldOnce:
    OpArgs.push_back('A');
    break;
  case SILCoroutineKind::YieldMany:
    OpArgs.push_back('G');
    break;
  }

  auto outerGenericSig = CurGenericSignature;
  CurGenericSignature = fn->getSubstGenericSignature();
  
  // Mangle the parameters.
  for (auto param : fn->getParameters()) {
    OpArgs.push_back(getParamConvention(param.getConvention()));
    appendType(param.getInterfaceType());
  }

  // Mangle the results.
  for (auto result : fn->getResults()) {
    OpArgs.push_back(getResultConvention(result.getConvention()));
    appendType(result.getInterfaceType());
  }

  // Mangle the yields.
  for (auto yield : fn->getYields()) {
    OpArgs.push_back('Y');
    OpArgs.push_back(getParamConvention(yield.getConvention()));
    appendType(yield.getInterfaceType());
  }

  // Mangle the error result if present.
  if (fn->hasErrorResult()) {
    auto error = fn->getErrorResult();
    OpArgs.push_back('z');
    OpArgs.push_back(getResultConvention(error.getConvention()));
    appendType(error.getInterfaceType());
  }

  if (auto sig = fn->getInvocationGenericSignature()) {
    appendGenericSignature(sig);
    CurGenericSignature = outerGenericSig;
  }
  if (auto subs = fn->getInvocationSubstitutions()) {
    appendFlatGenericArgs(subs);
    appendRetroactiveConformances(subs, Mod);
  }
  if (auto subs = fn->getPatternSubstitutions()) {
    appendGenericSignature(subs.getGenericSignature());
    CurGenericSignature =
      fn->getInvocationGenericSignature()
        ? fn->getInvocationGenericSignature()
        : outerGenericSig;
    appendFlatGenericArgs(subs);
    appendRetroactiveConformances(subs, Mod);
    CurGenericSignature = outerGenericSig;
  }

  OpArgs.push_back('_');

  appendOperator("I", StringRef(OpArgs.data(), OpArgs.size()));
}

Optional<ASTMangler::SpecialContext>
ASTMangler::getSpecialManglingContext(const ValueDecl *decl,
                                      bool useObjCProtocolNames) {
  #if SWIFT_BUILD_ONLY_SYNTAXPARSERLIB
    return None; // not needed for the parser library.
  #endif

  // Declarations provided by a C module have a special context mangling.
  //   known-context ::= 'So'
  //
  // Also handle top-level imported declarations that don't have corresponding
  // Clang decls. Check getKind() directly to avoid a layering dependency.
  //   known-context ::= 'SC'
  if (auto file = dyn_cast<FileUnit>(decl->getDeclContext())) {
    if (file->getKind() == FileUnitKind::ClangModule ||
        file->getKind() == FileUnitKind::DWARFModule) {
      if (decl->getClangDecl())
        return ASTMangler::ObjCContext;
      return ASTMangler::ClangImporterContext;
    }
  }

  // If @objc Swift protocols should be mangled as Objective-C protocols,
  // they are defined in the Objective-C context.
  if (getOverriddenSwiftProtocolObjCName(decl, useObjCProtocolNames))
    return ASTMangler::ObjCContext;

  // Nested types imported from C should also get use the special "So" context.
  if (isa<TypeDecl>(decl)) {
    if (auto *clangDecl = cast_or_null<clang::NamedDecl>(decl->getClangDecl())){
      bool hasNameForLinkage;
      if (auto *tagDecl = dyn_cast<clang::TagDecl>(clangDecl))
        hasNameForLinkage = tagDecl->hasNameForLinkage();
      else
        hasNameForLinkage = !clangDecl->getDeclName().isEmpty();
      if (hasNameForLinkage) {
        auto *clangDC = clangDecl->getDeclContext();
        if (isa<clang::NamespaceDecl>(clangDC)) return None;
        assert(clangDC->getRedeclContext()->isTranslationUnit() &&
               "non-top-level Clang types not supported yet");
        (void)clangDC;
        return ASTMangler::ObjCContext;
      }
    }
  }

  // Importer-synthesized types should always be mangled in the
  // ClangImporterContext, even if an __attribute__((swift_name())) nests them
  // inside a Swift type syntactically.
  if (decl->getAttrs().hasAttribute<ClangImporterSynthesizedTypeAttr>())
    return ASTMangler::ClangImporterContext;

  return None;
}

/// Mangle the context of the given declaration as a <context.
/// This is the top-level entrypoint for mangling <context>.
void ASTMangler::appendContextOf(const ValueDecl *decl) {
  // Check for a special mangling context.
  if (auto context = getSpecialManglingContext(decl, UseObjCRuntimeNames)) {
    switch (*context) {
    case ClangImporterContext:
      return appendOperator("SC");
    case ObjCContext:
      return appendOperator("So");
    }
  }

  // Just mangle the decl's DC.
  appendContext(decl->getDeclContext(), decl->getAlternateModuleName());
}

namespace {
  class FindFirstVariable :
    public PatternVisitor<FindFirstVariable, VarDecl *> {
  public:
    VarDecl *visitNamedPattern(NamedPattern *P) {
      return P->getDecl();
    }

    VarDecl *visitTuplePattern(TuplePattern *P) {
      for (auto &elt : P->getElements()) {
        VarDecl *var = visit(elt.getPattern());
        if (var) return var;
      }
      return nullptr;
    }

    VarDecl *visitParenPattern(ParenPattern *P) {
      return visit(P->getSubPattern());
    }
    VarDecl *visitVarPattern(VarPattern *P) {
      return visit(P->getSubPattern());
    }
    VarDecl *visitTypedPattern(TypedPattern *P) {
      return visit(P->getSubPattern());
    }
    VarDecl *visitAnyPattern(AnyPattern *P) {
      return nullptr;
    }

    // Refutable patterns shouldn't ever come up.
#define REFUTABLE_PATTERN(ID, BASE)                                        \
    VarDecl *visit##ID##Pattern(ID##Pattern *P) {                          \
      llvm_unreachable("shouldn't be visiting a refutable pattern here!"); \
    }
#define PATTERN(ID, BASE)
#include "swift/AST/PatternNodes.def"
  };
} // end anonymous namespace

/// Find the first identifier bound by the given binding.  This
/// assumes that field and global-variable bindings always bind at
/// least one name, which is probably a reasonable assumption but may
/// not be adequately enforced.
static Optional<VarDecl*> findFirstVariable(PatternBindingDecl *binding) {
  for (auto idx : range(binding->getNumPatternEntries())) {
    auto var = FindFirstVariable().visit(binding->getPattern(idx));
    if (var) return var;
  }
  // Pattern-binding bound without variables exists in erroneous code, e.g.
  // during code completion.
  return None;
}

void ASTMangler::appendContext(const DeclContext *ctx, StringRef useModuleName) {
  switch (ctx->getContextKind()) {
  case DeclContextKind::Module:
    return appendModule(cast<ModuleDecl>(ctx), useModuleName);

  case DeclContextKind::FileUnit:
    assert(!isa<BuiltinUnit>(ctx) && "mangling member of builtin module!");
    appendContext(ctx->getParent(), useModuleName);
    return;

  case DeclContextKind::SerializedLocal: {
    auto local = cast<SerializedLocalDeclContext>(ctx);
    switch (local->getLocalDeclContextKind()) {
    case LocalDeclContextKind::AbstractClosure:
      appendClosureEntity(cast<SerializedAbstractClosureExpr>(local));
      return;
    case LocalDeclContextKind::DefaultArgumentInitializer: {
      auto argInit = cast<SerializedDefaultArgumentInitializer>(local);
      appendDefaultArgumentEntity(ctx->getParent(), argInit->getIndex());
      return;
    }
    case LocalDeclContextKind::PatternBindingInitializer: {
      auto patternInit = cast<SerializedPatternBindingInitializer>(local);
      if (auto var = findFirstVariable(patternInit->getBinding())) {
        appendInitializerEntity(var.getValue());
      } else {
        // This is incorrect in that it does not produce a /unique/ mangling,
        // but it will at least produce a /valid/ mangling.
        appendContext(ctx->getParent(), useModuleName);
      }
      return;
    }
    case LocalDeclContextKind::TopLevelCodeDecl:
      return appendContext(local->getParent(), useModuleName);
    }
  }

  case DeclContextKind::GenericTypeDecl:
    appendAnyGenericType(cast<GenericTypeDecl>(ctx));
    return;

  case DeclContextKind::ExtensionDecl: {
    auto ExtD = cast<ExtensionDecl>(ctx);
    auto decl = ExtD->getExtendedNominal();
    // Recover from erroneous extension.
    if (!decl)
      return appendContext(ExtD->getDeclContext(), useModuleName);

    if (!ExtD->isEquivalentToExtendedContext()) {
    // Mangle the extension if:
    // - the extension is defined in a different module from the original
    //   nominal type decl,
    // - the extension is constrained, or
    // - the extension is to a protocol.
    // FIXME: In a world where protocol extensions are dynamically dispatched,
    // "extension is to a protocol" would no longer be a reason to use the
    // extension mangling, because an extension method implementation could be
    // resiliently moved into the original protocol itself.
      auto sig = ExtD->getGenericSignature();
      // If the extension is constrained, mangle the generic signature that
      // constrains it.
      appendAnyGenericType(decl);
      appendModule(ExtD->getParentModule(), useModuleName);
      if (sig && ExtD->isConstrainedExtension()) {
        Mod = ExtD->getModuleContext();
        auto nominalSig = ExtD->getSelfNominalTypeDecl()
                            ->getGenericSignatureOfContext();
        appendGenericSignature(sig, nominalSig);
      }
      return appendOperator("E");
    }
    return appendAnyGenericType(decl);
  }

  case DeclContextKind::AbstractClosureExpr:
    return appendClosureEntity(cast<AbstractClosureExpr>(ctx));

  case DeclContextKind::AbstractFunctionDecl: {
    auto fn = cast<AbstractFunctionDecl>(ctx);

    // Constructors and destructors as contexts are always mangled
    // using the non-(de)allocating variants.
    if (auto ctor = dyn_cast<ConstructorDecl>(fn)) {
      return appendConstructorEntity(ctor, /*allocating*/ false);
    }
    
    if (auto dtor = dyn_cast<DestructorDecl>(fn))
      return appendDestructorEntity(dtor, /*deallocating*/ false);
    
    return appendEntity(fn);
  }

  case DeclContextKind::EnumElementDecl: {
    auto eed = cast<EnumElementDecl>(ctx);
    return appendEntity(eed);
  }

  case DeclContextKind::SubscriptDecl: {
    auto sd = cast<SubscriptDecl>(ctx);
    return appendEntity(sd);
  }
      
  case DeclContextKind::Initializer:
    switch (cast<Initializer>(ctx)->getInitializerKind()) {
    case InitializerKind::DefaultArgument: {
      auto argInit = cast<DefaultArgumentInitializer>(ctx);
      return appendDefaultArgumentEntity(ctx->getParent(), argInit->getIndex());
    }

    case InitializerKind::PatternBinding: {
      auto patternInit = cast<PatternBindingInitializer>(ctx);
      if (auto var = findFirstVariable(patternInit->getBinding())) {
        appendInitializerEntity(var.getValue());
      } else {
        // This is incorrect in that it does not produce a /unique/ mangling,
        // but it will at least produce a /valid/ mangling.
        appendContext(ctx->getParent(), useModuleName);
      }
      return;
    }
    }
    llvm_unreachable("bad initializer kind");

  case DeclContextKind::TopLevelCodeDecl:
    // Mangle the containing module context.
    return appendContext(ctx->getParent(), useModuleName);
  }

  llvm_unreachable("bad decl context");
}

void ASTMangler::appendModule(const ModuleDecl *module,
                              StringRef useModuleName) {
  assert(!module->getParent() && "cannot mangle nested modules!");

  // Try the special 'swift' substitution.
  if (module->isStdlibModule()) {
    assert(useModuleName.empty());
    return appendOperator("s");
  }

  StringRef ModName = module->getName().str();
  if (ModName == MANGLING_MODULE_OBJC) {
    assert(useModuleName.empty());
    return appendOperator("So");
  }
  if (ModName == MANGLING_MODULE_CLANG_IMPORTER) {
    assert(useModuleName.empty());
    return appendOperator("SC");
  }

  // Enabling DWARFMangling indicate the mangled names are not part of the ABI,
  // probably used by the debugger or IDE (USR). These mangled names will not be
  // demangled successfully if we use the original module name instead of the
  // actual module name.
  if (!useModuleName.empty() && !DWARFMangling)
    appendIdentifier(useModuleName);
  else
    appendIdentifier(ModName);
}

/// Mangle the name of a protocol as a substitution candidate.
void ASTMangler::appendProtocolName(const ProtocolDecl *protocol,
                                    bool allowStandardSubstitution) {
  if (allowStandardSubstitution && tryAppendStandardSubstitution(protocol))
    return;

  // We can use a symbolic reference if they're allowed in this context.
  if (canSymbolicReference(protocol)) {
    // Try to use a symbolic reference substitution.
    if (tryMangleSubstitution(protocol))
      return;
  
    appendSymbolicReference(protocol);
    // Substitutions can refer back to the symbolic reference.
    addSubstitution(protocol);
    return;
  }

  appendContextOf(protocol);
  auto *clangDecl = protocol->getClangDecl();
  auto clangProto = cast_or_null<clang::ObjCProtocolDecl>(clangDecl);
  if (clangProto && UseObjCRuntimeNames)
    appendIdentifier(clangProto->getObjCRuntimeNameAsString());
  else if (clangProto)
    appendIdentifier(clangProto->getName());
  else
    appendDeclName(protocol);
}

const clang::NamedDecl *ASTMangler::getClangDeclForMangling(const ValueDecl *vd) {
  auto namedDecl =  dyn_cast_or_null<clang::NamedDecl>(vd->getClangDecl());
  if (!namedDecl)
    return nullptr;
  
  // Use an anonymous enum's enclosing typedef for the mangled name, if
  // present. This matches C++'s rules for linkage names of tag declarations.
  if (namedDecl->getDeclName().isEmpty())
    if (auto *tagDecl = dyn_cast<clang::TagDecl>(namedDecl))
      if (auto *typedefDecl = tagDecl->getTypedefNameForAnonDecl())
        namedDecl = typedefDecl;

  if (namedDecl->getDeclName().isEmpty())
    return nullptr;

  return namedDecl;
}

void ASTMangler::appendSymbolicReference(SymbolicReferent referent) {
  // Drop in a placeholder. The real reference value has to be filled in during
  // lowering to IR.
  auto offset = Buffer.str().size();
  Buffer << StringRef("\0\0\0\0\0", 5);
  SymbolicReferences.emplace_back(referent, offset);
}

void ASTMangler::appendAnyGenericType(const GenericTypeDecl *decl) {
  // Check for certain standard types.
  if (tryAppendStandardSubstitution(decl))
    return;

  // Mangle opaque type names.
  if (auto opaque = dyn_cast<OpaqueTypeDecl>(decl)) {
    appendOpaqueDeclName(opaque);
    return;
  }
  
  auto *nominal = dyn_cast<NominalTypeDecl>(decl);

  // For generic types, this uses the unbound type.
  if (nominal) {
    if (tryMangleTypeSubstitution(nominal->getDeclaredType()))
      return;
  } else {
    if (tryMangleSubstitution(cast<TypeAliasDecl>(decl)))
      return;
  }
  
  // Try to mangle a symbolic reference for a nominal type.
  if (nominal && canSymbolicReference(nominal)) {
    appendSymbolicReference(nominal);
    // Substitutions can refer back to the symbolic reference.
    addTypeSubstitution(nominal->getDeclaredType());
    return;
  }

  appendContextOf(decl);

  // Always use Clang names for imported Clang declarations, unless they don't
  // have one.
  auto tryAppendClangName = [this, decl]() -> bool {
    auto namedDecl = getClangDeclForMangling(decl);
    if (!namedDecl)
      return false;

    // Mangle ObjC classes using their runtime names.
    auto interface = dyn_cast<clang::ObjCInterfaceDecl>(namedDecl);
    auto protocol = dyn_cast<clang::ObjCProtocolDecl>(namedDecl);
    
    if (UseObjCRuntimeNames && interface) {
      appendIdentifier(interface->getObjCRuntimeNameAsString());
    } else if (UseObjCRuntimeNames && protocol) {
      appendIdentifier(protocol->getObjCRuntimeNameAsString());
    } else {
      appendIdentifier(namedDecl->getName());
    }

    // The important distinctions to maintain here are Objective-C's various
    // namespaces: protocols, tags (struct/enum/union), and unqualified names.
    // We continue to mangle "class" the standard Swift way because it feels
    // weird to call that an alias, but they're really in the same namespace.
    if (interface) {
      appendOperator("C");
    } else if (protocol) {
      appendOperator("P");
    } else if (isa<clang::TagDecl>(namedDecl)) {
      // Note: This includes enums, but that's okay. A Clang enum is not always
      // imported as a Swift enum.
      appendOperator("V");
    } else if (isa<clang::TypedefNameDecl>(namedDecl) ||
               isa<clang::ObjCCompatibleAliasDecl>(namedDecl)) {
      appendOperator("a");
    } else if (isa<clang::NamespaceDecl>(namedDecl)) {
      // Note: Namespaces are not really structs, but since namespaces are
      // imported as enums, be consistent.
      appendOperator("V");
    } else {
      llvm_unreachable("unknown imported Clang type");
    }

    return true;
  };

  if (!tryAppendClangName()) {
    appendDeclName(decl);

    switch (decl->getKind()) {
    default:
      llvm_unreachable("not a nominal type");

    case DeclKind::TypeAlias:
      appendOperator("a");
      break;
    case DeclKind::Protocol:
      appendOperator("P");
      break;
    case DeclKind::Class:
      appendOperator("C");
      break;
    case DeclKind::Enum:
      appendOperator("O");
      break;
    case DeclKind::Struct:
      appendOperator("V");
      break;
    }
  }

  if (nominal)
    addTypeSubstitution(nominal->getDeclaredType());
  else
    addSubstitution(cast<TypeAliasDecl>(decl));
}

void ASTMangler::appendFunction(AnyFunctionType *fn, bool isFunctionMangling,
                                const ValueDecl *forDecl) {
  // Append parameter labels right before the signature/type.
  auto parameters = fn->getParams();
  auto firstLabel = std::find_if(
                  parameters.begin(), parameters.end(),
                  [&](AnyFunctionType::Param param) { return param.hasLabel(); });

  if (firstLabel != parameters.end()) {
    for (auto param : parameters) {
      auto label = param.getLabel();
      if (!label.empty())
        appendIdentifier(label.str());
      else
        appendOperator("_");
    }
  } else if (!parameters.empty()) {
    appendOperator("y");
  }

  if (isFunctionMangling) {
    appendFunctionSignature(fn, forDecl);
  } else {
    appendFunctionType(fn, /*autoclosure*/ false, forDecl);
  }
}

void ASTMangler::appendFunctionType(AnyFunctionType *fn, bool isAutoClosure,
                                    const ValueDecl *forDecl) {
  assert((DWARFMangling || fn->isCanonical()) &&
         "expecting canonical types when not mangling for the debugger");

  appendFunctionSignature(fn, forDecl);

  // Note that we do not currently use thin representations in the AST
  // for the types of function decls.  This may need to change at some
  // point, in which case the uncurry logic can probably migrate to that
  // case.
  //
  // It would have been cleverer if we'd used 'f' for thin functions
  // and something else for uncurried functions, but oh well.
  //
  // Or maybe we can change the mangling at the same time we make
  // changes to better support thin functions.
  switch (fn->getRepresentation()) {
  case AnyFunctionType::Representation::Block:
    // We distinguish escaping and non-escaping blocks, but only in the DWARF
    // mangling, because the ABI is already set.
    if (!fn->isNoEscape() && DWARFMangling)
      return appendOperator("XL");
    return appendOperator("XB");
  case AnyFunctionType::Representation::Thin:
    return appendOperator("Xf");
  case AnyFunctionType::Representation::Swift:
<<<<<<< HEAD
    // SWIFT_ENABLE_TENSORFLOW
=======
>>>>>>> c1fe0e37
    if (fn->getDifferentiabilityKind() == DifferentiabilityKind::Normal) {
      if (fn->isNoEscape())
        return appendOperator("XF");
      else
        return appendOperator("XG");
    }
    if (fn->getDifferentiabilityKind() == DifferentiabilityKind::Linear) {
      if (fn->isNoEscape())
        return appendOperator("XH");
      else
        return appendOperator("XI");
    }
    if (isAutoClosure) {
      if (fn->isNoEscape())
        return appendOperator("XK");
      else
        return appendOperator("XA");
    } else if (fn->isNoEscape()) {
      return appendOperator("XE");
    }
    return appendOperator("c");

  case AnyFunctionType::Representation::CFunctionPointer:
    return appendOperator("XC");
  }
}

void ASTMangler::appendFunctionSignature(AnyFunctionType *fn,
                                         const ValueDecl *forDecl) {
  appendFunctionResultType(fn->getResult(), forDecl);
  appendFunctionInputType(fn->getParams(), forDecl);
  if (fn->throws())
    appendOperator("K");
}

void ASTMangler::appendFunctionInputType(
    ArrayRef<AnyFunctionType::Param> params,
    const ValueDecl *forDecl) {
  switch (params.size()) {
  case 0:
    appendOperator("y");
    break;

  case 1: {
    const auto &param = params.front();
    auto type = param.getPlainType();

    // If the sole unlabeled parameter has a non-tuple type, encode
    // the parameter list as a single type.
    if (!param.hasLabel() && !param.isVariadic() &&
        !isa<TupleType>(type.getPointer())) {
      appendTypeListElement(Identifier(), type, param.getParameterFlags(),
                            forDecl);
      break;
    }

    // If this is a tuple type with a single labeled element
    // let's handle it as a general case.
    LLVM_FALLTHROUGH;
  }

  default:
    bool isFirstParam = true;
    for (auto &param : params) {
      appendTypeListElement(Identifier(), param.getPlainType(),
                            param.getParameterFlags(), forDecl);
      appendListSeparator(isFirstParam);
    }
    appendOperator("t");
    break;
  }
}

void ASTMangler::appendFunctionResultType(Type resultType,
                                          const ValueDecl *forDecl) {
  return resultType->isVoid() ? appendOperator("y")
                              : appendType(resultType, forDecl);
}

void ASTMangler::appendTypeList(Type listTy, const ValueDecl *forDecl) {
  if (TupleType *tuple = listTy->getAs<TupleType>()) {
    if (tuple->getNumElements() == 0)
      return appendOperator("y");
    bool firstField = true;
    for (auto &field : tuple->getElements()) {
      assert(field.getParameterFlags().isNone());
      appendTypeListElement(field.getName(), field.getRawType(),
                            ParameterTypeFlags(),
                            forDecl);
      appendListSeparator(firstField);
    }
  } else {
    appendType(listTy, forDecl);
    appendListSeparator();
  }
}

void ASTMangler::appendTypeListElement(Identifier name, Type elementType,
                                       ParameterTypeFlags flags,
                                       const ValueDecl *forDecl) {
  if (auto *fnType = elementType->getAs<FunctionType>())
    appendFunctionType(fnType, flags.isAutoClosure(), forDecl);
  else
    appendType(elementType, forDecl);

  switch (flags.getValueOwnership()) {
  case ValueOwnership::Default:
    /* nothing */
    break;
  case ValueOwnership::InOut:
    appendOperator("z");
    break;
  case ValueOwnership::Shared:
    appendOperator("h");
    break;
  case ValueOwnership::Owned:
    appendOperator("n");
    break;
  }
  if (!name.empty())
    appendIdentifier(name.str());
  if (flags.isVariadic())
    appendOperator("d");
}

bool ASTMangler::appendGenericSignature(GenericSignature sig,
                                        GenericSignature contextSig) {
  auto canSig = sig.getCanonicalSignature();
  CurGenericSignature = canSig;

  unsigned initialParamDepth;
  TypeArrayView<GenericTypeParamType> genericParams;
  ArrayRef<Requirement> requirements;
  SmallVector<Requirement, 4> requirementsBuffer;
  if (contextSig) {
    // If the signature is the same as the context signature, there's nothing
    // to do.
    if (contextSig.getCanonicalSignature() == canSig) {
      return false;
    }

    // The signature depth starts above the depth of the context signature.
    if (!contextSig->getGenericParams().empty()) {
      initialParamDepth = contextSig->getGenericParams().back()->getDepth() + 1;
    }

    // Find the parameters at this depth (or greater).
    genericParams = canSig->getGenericParams();
    unsigned firstParam = genericParams.size();
    while (firstParam > 1 &&
           genericParams[firstParam-1]->getDepth() >= initialParamDepth)
      --firstParam;
    genericParams = genericParams.slice(firstParam);

    // Special case: if we would be mangling zero generic parameters, but
    // the context signature is a single, unconstrained generic parameter,
    // it's better to mangle the complete canonical signature because we
    // have a special-case mangling for that.
    if (genericParams.empty() &&
        contextSig->getGenericParams().size() == 1 &&
        contextSig->getRequirements().empty()) {
      initialParamDepth = 0;
      genericParams = canSig->getGenericParams();
      requirements = canSig->getRequirements();
    } else {
      requirementsBuffer = canSig->requirementsNotSatisfiedBy(contextSig);
      requirements = requirementsBuffer;
    }
  } else {
    // Use the complete canonical signature.
    initialParamDepth = 0;
    genericParams = canSig->getGenericParams();
    requirements = canSig->getRequirements();
  }

  if (genericParams.empty() && requirements.empty())
    return false;

  appendGenericSignatureParts(genericParams, initialParamDepth, requirements);
  return true;
}

void ASTMangler::appendRequirement(const Requirement &reqt) {

  Type FirstTy = reqt.getFirstType()->getCanonicalType();

  switch (reqt.getKind()) {
  case RequirementKind::Layout: {
  } break;
  case RequirementKind::Conformance: {
    Type SecondTy = reqt.getSecondType();
    appendProtocolName(SecondTy->castTo<ProtocolType>()->getDecl());
  } break;
  case RequirementKind::Superclass:
  case RequirementKind::SameType: {
    Type SecondTy = reqt.getSecondType();
    appendType(SecondTy->getCanonicalType());
  } break;
  }

  if (auto *DT = FirstTy->getAs<DependentMemberType>()) {
    bool isAssocTypeAtDepth = false;
    if (tryMangleTypeSubstitution(DT)) {
      switch (reqt.getKind()) {
        case RequirementKind::Conformance:
          return appendOperator("RQ");
        case RequirementKind::Layout:
          appendOperator("RL");
          appendOpParamForLayoutConstraint(reqt.getLayoutConstraint());
          return;
        case RequirementKind::Superclass:
          return appendOperator("RB");
        case RequirementKind::SameType:
          return appendOperator("RS");
      }
      llvm_unreachable("bad requirement type");
    }
    GenericTypeParamType *gpBase = appendAssocType(DT, isAssocTypeAtDepth);
    addTypeSubstitution(DT);
    assert(gpBase);
    switch (reqt.getKind()) {
      case RequirementKind::Conformance:
        return appendOpWithGenericParamIndex(isAssocTypeAtDepth ? "RP" : "Rp",
                                             gpBase);
      case RequirementKind::Layout:
        appendOpWithGenericParamIndex(isAssocTypeAtDepth ? "RM" : "Rm", gpBase);
        appendOpParamForLayoutConstraint(reqt.getLayoutConstraint());
        return;
      case RequirementKind::Superclass:
        return appendOpWithGenericParamIndex(isAssocTypeAtDepth ? "RC" : "Rc",
                                             gpBase);
      case RequirementKind::SameType:
        return appendOpWithGenericParamIndex(isAssocTypeAtDepth ? "RT" : "Rt",
                                             gpBase);
    }
    llvm_unreachable("bad requirement type");
  }
  GenericTypeParamType *gpBase = FirstTy->castTo<GenericTypeParamType>();
  switch (reqt.getKind()) {
    case RequirementKind::Conformance:
      return appendOpWithGenericParamIndex("R", gpBase);
    case RequirementKind::Layout:
      appendOpWithGenericParamIndex("Rl", gpBase);
      appendOpParamForLayoutConstraint(reqt.getLayoutConstraint());
      return;
    case RequirementKind::Superclass:
      return appendOpWithGenericParamIndex("Rb", gpBase);
    case RequirementKind::SameType:
      return appendOpWithGenericParamIndex("Rs", gpBase);
  }
  llvm_unreachable("bad requirement type");
}

void ASTMangler::appendGenericSignatureParts(
                                     TypeArrayView<GenericTypeParamType> params,
                                     unsigned initialParamDepth,
                                     ArrayRef<Requirement> requirements) {
  // Mangle the requirements.
  for (const Requirement &reqt : requirements) {
    appendRequirement(reqt);
  }

  if (params.size() == 1 && params[0]->getDepth() == initialParamDepth)
    return appendOperator("l");

  llvm::SmallVector<char, 16> OpStorage;
  llvm::raw_svector_ostream OpBuffer(OpStorage);

  // Mangle the number of parameters.
  unsigned depth = 0;
  unsigned count = 0;
  
  // Since it's unlikely (but not impossible) to have zero generic parameters
  // at a depth, encode indexes starting from 1, and use a special mangling
  // for zero.
  auto mangleGenericParamCount = [&](unsigned depth, unsigned count) {
    if (depth < initialParamDepth)
      return;
    if (count == 0)
      OpBuffer << 'z';
    else
      OpBuffer << Index(count - 1);
  };
  
  // As a special case, mangle nothing if there's a single generic parameter
  // at the initial depth.
  for (auto param : params) {
    if (param->getDepth() != depth) {
      assert(param->getDepth() > depth && "generic params not ordered");
      while (depth < param->getDepth()) {
        mangleGenericParamCount(depth, count);
        ++depth;
        count = 0;
      }
    }
    assert(param->getIndex() == count && "generic params not ordered");
    ++count;
  }
  mangleGenericParamCount(depth, count);
  OpBuffer << 'l';

  appendOperator("r", StringRef(OpStorage.data(), OpStorage.size()));
}

// If the base type is known to have a single protocol conformance
// in the current generic context, then we don't need to disambiguate the
// associated type name by protocol.
DependentMemberType *
ASTMangler::dropProtocolFromAssociatedType(DependentMemberType *dmt) {
  auto baseTy = dmt->getBase();
  bool unambiguous = (!dmt->getAssocType() ||
                      CurGenericSignature->getConformsTo(baseTy).size() <= 1);

  if (auto *baseDMT = baseTy->getAs<DependentMemberType>())
    baseTy = dropProtocolFromAssociatedType(baseDMT);

  if (unambiguous)
    return DependentMemberType::get(baseTy, dmt->getName());

  return DependentMemberType::get(baseTy, dmt->getAssocType());
}

Type
ASTMangler::dropProtocolsFromAssociatedTypes(Type type) {
  if (!OptimizeProtocolNames || !CurGenericSignature)
    return type;

  if (!type->hasDependentMember())
    return type;

  return type.transform([&](Type t) -> Type {
    if (auto *dmt = dyn_cast<DependentMemberType>(t.getPointer()))
      return dropProtocolFromAssociatedType(dmt);
    return t;
  });
}

void ASTMangler::appendAssociatedTypeName(DependentMemberType *dmt) {
  if (auto assocTy = dmt->getAssocType()) {
    appendIdentifier(assocTy->getName().str());

    // If the base type is known to have a single protocol conformance
    // in the current generic context, then we don't need to disambiguate the
    // associated type name by protocol.
    if (!OptimizeProtocolNames || !CurGenericSignature
        || CurGenericSignature->getConformsTo(dmt->getBase()).size() > 1) {
      appendAnyGenericType(assocTy->getProtocol());
    }
    return;
  }

  appendIdentifier(dmt->getName().str());
}

void ASTMangler::appendClosureEntity(
                              const SerializedAbstractClosureExpr *closure) {
  appendClosureComponents(closure->getType(), closure->getDiscriminator(),
                          closure->isImplicit(), closure->getParent());
}

void ASTMangler::appendClosureEntity(const AbstractClosureExpr *closure) {
  appendClosureComponents(closure->getType(), closure->getDiscriminator(),
                          isa<AutoClosureExpr>(closure), closure->getParent());
}

void ASTMangler::appendClosureComponents(Type Ty, unsigned discriminator,
                                         bool isImplicit,
                                         const DeclContext *parentContext) {
  assert(discriminator != AbstractClosureExpr::InvalidDiscriminator
         && "closure must be marked correctly with discriminator");

  appendContext(parentContext, StringRef());

  if (!Ty)
    Ty = ErrorType::get(parentContext->getASTContext());

  Ty = Ty->mapTypeOutOfContext();
  appendType(Ty->getCanonicalType());
  appendOperator(isImplicit ? "fu" : "fU", Index(discriminator));
}

void ASTMangler::appendDefaultArgumentEntity(const DeclContext *func,
                                             unsigned index) {
  appendContext(func, StringRef());
  appendOperator("fA", Index(index));
}

void ASTMangler::appendInitializerEntity(const VarDecl *var) {
  appendEntity(var, "vp", var->isStatic());
  appendOperator("fi");
}

void ASTMangler::appendBackingInitializerEntity(const VarDecl *var) {
  appendEntity(var, "vp", var->isStatic());
  appendOperator("fP");
}

/// Is this declaration a method for mangling purposes? If so, we'll leave the
/// Self type out of its mangling.
static bool isMethodDecl(const Decl *decl) {
  return isa<AbstractFunctionDecl>(decl)
    && decl->getDeclContext()->isTypeContext();
}

CanType ASTMangler::getDeclTypeForMangling(
                                       const ValueDecl *decl,
                                       GenericSignature &genericSig,
                                       GenericSignature &parentGenericSig) {
  genericSig = GenericSignature();
  parentGenericSig = GenericSignature();

  auto &C = decl->getASTContext();
  if (decl->isInvalid()) {
    if (isa<AbstractFunctionDecl>(decl))
      return CanFunctionType::get({AnyFunctionType::Param(C.TheErrorType)},
                                  C.TheErrorType);
    return C.TheErrorType;
  }


  auto canTy = decl->getInterfaceType()
                   ->getReferenceStorageReferent()
                   ->getCanonicalType();

  if (auto gft = dyn_cast<GenericFunctionType>(canTy)) {
    genericSig = gft.getGenericSignature();
    CurGenericSignature = gft.getGenericSignature();

    canTy = CanFunctionType::get(gft.getParams(), gft.getResult(),
                                 gft->getExtInfo());
  }

  if (!canTy->hasError()) {
    // Shed the 'self' type and generic requirements from method manglings.
    if (isMethodDecl(decl)) {
      // Drop the Self argument clause from the type.
      canTy = cast<AnyFunctionType>(canTy).getResult();
    }

    if (isMethodDecl(decl) || isa<SubscriptDecl>(decl))
      parentGenericSig = decl->getDeclContext()->getGenericSignatureOfContext();
  }

  return canTy;
}

void ASTMangler::appendDeclType(const ValueDecl *decl, bool isFunctionMangling) {
  Mod = decl->getModuleContext();
  GenericSignature genericSig;
  GenericSignature parentGenericSig;
  auto type = getDeclTypeForMangling(decl, genericSig, parentGenericSig);

  if (AnyFunctionType *FuncTy = type->getAs<AnyFunctionType>()) {
    appendFunction(FuncTy, isFunctionMangling, decl);
  } else {
    appendType(type, decl);
  }

  // Mangle the generic signature, if any.
  if (genericSig && appendGenericSignature(genericSig, parentGenericSig)) {
    // The 'F' function mangling doesn't need a 'u' for its generic signature.
    if (!isFunctionMangling)
      appendOperator("u");
  }
}

bool ASTMangler::tryAppendStandardSubstitution(const GenericTypeDecl *decl) {
  // Bail out if our parent isn't the swift standard library.
  if (!decl->isStdlibDecl())
    return false;

  if (isa<NominalTypeDecl>(decl)) {
    if (char Subst = getStandardTypeSubst(decl->getName().str())) {
      if (!SubstMerging.tryMergeSubst(*this, Subst, /*isStandardSubst*/ true)) {
        appendOperator("S", StringRef(&Subst, 1));
      }
      return true;
    }
  }
  return false;
}

void ASTMangler::appendConstructorEntity(const ConstructorDecl *ctor,
                                         bool isAllocating) {
  appendContextOf(ctor);
  appendDeclType(ctor);
  StringRef privateDiscriminator = getPrivateDiscriminatorIfNecessary(ctor);
  if (!privateDiscriminator.empty()) {
    appendIdentifier(privateDiscriminator);
    appendOperator("Ll");
  }
  appendOperator(isAllocating ? "fC" : "fc");
}

void ASTMangler::appendDestructorEntity(const DestructorDecl *dtor,
                                     bool isDeallocating) {
  appendContextOf(dtor);
  appendOperator(isDeallocating ? "fD" : "fd");
}

void ASTMangler::appendAccessorEntity(StringRef accessorKindCode,
                                      const AbstractStorageDecl *decl,
                                      bool isStatic) {
  appendContextOf(decl);
  bindGenericParameters(decl->getDeclContext());
  if (isa<VarDecl>(decl)) {
    appendDeclName(decl);
    appendDeclType(decl);
    appendOperator("v", accessorKindCode);
  } else if (isa<SubscriptDecl>(decl)) {
    appendDeclType(decl);

    StringRef privateDiscriminator = getPrivateDiscriminatorIfNecessary(decl);
    if (!privateDiscriminator.empty()) {
      appendIdentifier(privateDiscriminator);
      appendOperator("Ll");
    }

    appendOperator("i", accessorKindCode);
  } else {
    llvm_unreachable("Unknown type of AbstractStorageDecl");
  }
  if (isStatic)
    appendOperator("Z");
}

void ASTMangler::appendEntity(const ValueDecl *decl, StringRef EntityOp,
                              bool isStatic) {
  appendContextOf(decl);
  appendDeclName(decl);
  appendDeclType(decl);
  appendOperator(EntityOp);
  if (isStatic)
    appendOperator("Z");
}

void ASTMangler::appendEntity(const ValueDecl *decl) {
  assert(!isa<ConstructorDecl>(decl));
  assert(!isa<DestructorDecl>(decl));
  
  // Handle accessors specially, they are mangled as modifiers on the accessed
  // declaration.
  if (auto accessor = dyn_cast<AccessorDecl>(decl)) {
    return appendAccessorEntity(
        getCodeForAccessorKind(accessor->getAccessorKind()),
        accessor->getStorage(), accessor->isStatic());
  }

  if (auto storageDecl = dyn_cast<AbstractStorageDecl>(decl))
    return appendAccessorEntity("p", storageDecl, decl->isStatic());
  if (isa<GenericTypeParamDecl>(decl))
    return appendEntity(decl, "fp", decl->isStatic());

  assert(isa<AbstractFunctionDecl>(decl) || isa<EnumElementDecl>(decl));

  appendContextOf(decl);
  appendDeclName(decl);
  appendDeclType(decl, /*isFunctionMangling*/ true);
  appendOperator("F");
  if (decl->isStatic())
    appendOperator("Z");
}

void
ASTMangler::appendProtocolConformance(const ProtocolConformance *conformance) {
  GenericSignature contextSig;
  auto topLevelContext =
      conformance->getDeclContext()->getModuleScopeContext();
  Mod = topLevelContext->getParentModule();

  auto conformingType = conformance->getType();
  appendType(conformingType->getCanonicalType());

  appendProtocolName(conformance->getProtocol());

  bool needsModule = true;
  if (auto *file = dyn_cast<FileUnit>(topLevelContext)) {
    if (file->getKind() == FileUnitKind::ClangModule ||
        file->getKind() == FileUnitKind::DWARFModule) {
      if (conformance->getProtocol()->hasClangNode())
        appendOperator("So");
      else
        appendOperator("SC");
      needsModule = false;
    }
  }
  if (needsModule) {
    auto *DC = conformance->getDeclContext();
    assert(DC->getAsDecl());
    appendModule(Mod, DC->getAsDecl()->getAlternateModuleName());
  }

  contextSig =
    conformingType->getAnyNominal()->getGenericSignatureOfContext();

  if (GenericSignature Sig = conformance->getGenericSignature()) {
    appendGenericSignature(Sig, contextSig);
  }
}

void ASTMangler::appendProtocolConformanceRef(
                                const RootProtocolConformance *conformance) {
  // FIXME: Symbolic reference to the protocol conformance descriptor.
  appendProtocolName(conformance->getProtocol());

  // For retroactive conformances, add a reference to the module in which the
  // conformance resides. Otherwise, use an operator to indicate which known
  // module it's associated with.
  if (!conformanceHasIdentity(conformance)) {
    // Same as "conformance module matches type", below.
    appendOperator("HP");
  } else if (isRetroactiveConformance(conformance)) {
    auto *DC = conformance->getDeclContext();
    assert(DC->getAsDecl());
    appendModule(conformance->getDeclContext()->getParentModule(),
                 DC->getAsDecl()->getAlternateModuleName());
  } else if (conformance->getDeclContext()->getParentModule() ==
               conformance->getType()->getAnyNominal()->getParentModule()) {
    appendOperator("HP");
  } else {
    appendOperator("Hp");
  }
}

/// Retrieve the index of the conformance requirement indicated by the
/// conformance access path entry within the given set of requirements.
static unsigned conformanceRequirementIndex(
                                      const ConformanceAccessPath::Entry &entry,
                                      ArrayRef<Requirement> requirements) {
  unsigned result = 0;
  for (const auto &req : requirements) {
    if (req.getKind() != RequirementKind::Conformance)
      continue;

    if (req.getFirstType()->isEqual(entry.first) &&
        req.getSecondType()->castTo<ProtocolType>()->getDecl() == entry.second)
      return result;

    ++result;
  }

  llvm_unreachable("Conformance access path step is missing from requirements");
}

void ASTMangler::appendDependentProtocolConformance(
                                            const ConformanceAccessPath &path) {
  ProtocolDecl *currentProtocol = nullptr;
  for (const auto &entry : path) {
    // After each step, update the current protocol to refer to where we
    // are.
    SWIFT_DEFER {
      currentProtocol = entry.second;
    };

    // The first entry is the "root". Find this requirement in the generic
    // signature.
    if (!currentProtocol) {
      appendType(entry.first);
      appendProtocolName(entry.second);
      auto index =
        conformanceRequirementIndex(entry,
                                    CurGenericSignature->getRequirements());
      // This is never an unknown index and so must be adjusted by 2 per ABI.
      appendOperator("HD", Index(index + 2));
      continue;
    }

    // Conformances are relative to the current protocol's requirement
    // signature.
    auto index =
      conformanceRequirementIndex(entry,
                                  currentProtocol->getRequirementSignature());

    // Inherited conformance.
    bool isInheritedConformance =
      entry.first->isEqual(currentProtocol->getProtocolSelfType());
    if (isInheritedConformance) {
      appendProtocolName(entry.second);
      // For now, this is never an unknown index and so must be adjusted by 2.
      appendOperator("HI", Index(index + 2));
      continue;
    }

    // Associated conformance.
    // FIXME: Symbolic reference.
    appendType(entry.first);
    appendProtocolName(entry.second);

    // For resilient protocols, the index is unknown, so we use the special
    // value 1; otherwise we adjust by 2.
    bool isResilient =
      currentProtocol->isResilient(Mod, ResilienceExpansion::Maximal);
    appendOperator("HA", Index(isResilient ? 1 : index + 2));
  }
}

void ASTMangler::appendAnyProtocolConformance(
                                           CanGenericSignature genericSig,
                                           CanType conformingType,
                                           ProtocolConformanceRef conformance) {
  if (conformingType->isTypeParameter()) {
    assert(genericSig && "Need a generic signature to resolve conformance");
    auto path = genericSig->getConformanceAccessPath(conformingType,
                                                     conformance.getAbstract());
    appendDependentProtocolConformance(path);
  } else if (auto opaqueType = conformingType->getAs<OpaqueTypeArchetypeType>()) {
    GenericSignature opaqueSignature = opaqueType->getBoundSignature();
    GenericTypeParamType *opaqueTypeParam = opaqueSignature->getGenericParams().back();
    ConformanceAccessPath conformanceAccessPath =
        opaqueSignature->getConformanceAccessPath(opaqueTypeParam,
                                                  conformance.getAbstract());

    // Append the conformance access path with the signature of the opaque type.
    {
      llvm::SaveAndRestore<CanGenericSignature> savedSignature(
          CurGenericSignature, opaqueSignature.getCanonicalSignature());
      appendDependentProtocolConformance(conformanceAccessPath);
    }
    appendType(conformingType);
    appendOperator("HO");
  } else {
    appendConcreteProtocolConformance(conformance.getConcrete());
  }
}

void ASTMangler::appendConcreteProtocolConformance(
                                      const ProtocolConformance *conformance) {
  auto module = conformance->getDeclContext()->getParentModule();

  // It's possible that we might not have a generic signature here to get
  // the conformance access path (for example, when mangling types for
  // debugger). In that case, we can use the generic signature of the
  // conformance (if it's present).
  auto conformanceSig = conformance->getGenericSignature();
  auto shouldUseConformanceSig = !CurGenericSignature && conformanceSig;
  llvm::SaveAndRestore<CanGenericSignature> savedSignature(
      CurGenericSignature, shouldUseConformanceSig
                               ? conformanceSig.getCanonicalSignature()
                               : CurGenericSignature);

  // Conforming type.
  Type conformingType = conformance->getType();
  if (conformingType->hasArchetype())
    conformingType = conformingType->mapTypeOutOfContext();
  appendType(conformingType->getCanonicalType());

  // Protocol conformance reference.
  appendProtocolConformanceRef(conformance->getRootConformance());

  // Conditional conformance requirements.
  bool firstRequirement = true;
  for (const auto &conditionalReq : conformance->getConditionalRequirements()) {
    switch (conditionalReq.getKind()) {
    case RequirementKind::Layout:
    case RequirementKind::SameType:
    case RequirementKind::Superclass:
      continue;

    case RequirementKind::Conformance: {
      auto type = conditionalReq.getFirstType();
      if (type->hasArchetype())
        type = type->mapTypeOutOfContext();
      CanType canType = type->getCanonicalType(CurGenericSignature);
      auto proto =
        conditionalReq.getSecondType()->castTo<ProtocolType>()->getDecl();
      
      ProtocolConformanceRef conformance;
      
      if (canType->isTypeParameter() || canType->is<OpaqueTypeArchetypeType>()){
        conformance = ProtocolConformanceRef(proto);
      } else {
        conformance = module->lookupConformance(canType, proto);
      }
      appendAnyProtocolConformance(CurGenericSignature, canType, conformance);
      appendListSeparator(firstRequirement);
      break;
    }
    }
  }
  if (firstRequirement)
    appendOperator("y");

  appendOperator("HC");
}

void ASTMangler::appendOpParamForLayoutConstraint(LayoutConstraint layout) {
  assert(layout);
  switch (layout->getKind()) {
  case LayoutConstraintKind::UnknownLayout:
    appendOperatorParam("U");
    break;
  case LayoutConstraintKind::RefCountedObject:
    appendOperatorParam("R");
    break;
  case LayoutConstraintKind::NativeRefCountedObject:
    appendOperatorParam("N");
    break;
  case LayoutConstraintKind::Class:
    appendOperatorParam("C");
    break;
  case LayoutConstraintKind::NativeClass:
    appendOperatorParam("D");
    break;
  case LayoutConstraintKind::Trivial:
    appendOperatorParam("T");
    break;
  case LayoutConstraintKind::TrivialOfExactSize:
    if (!layout->getAlignmentInBits())
      appendOperatorParam("e", Index(layout->getTrivialSizeInBits()));
    else
      appendOperatorParam("E", Index(layout->getTrivialSizeInBits()),
                          Index(layout->getAlignmentInBits()));
    break;
  case LayoutConstraintKind::TrivialOfAtMostSize:
    if (!layout->getAlignmentInBits())
      appendOperatorParam("m", Index(layout->getTrivialSizeInBits()));
    else
      appendOperatorParam("M", Index(layout->getTrivialSizeInBits()),
                          Index(layout->getAlignmentInBits()));
    break;
  }
}

std::string ASTMangler::mangleOpaqueTypeDescriptor(const OpaqueTypeDecl *decl) {
  beginMangling();
  appendOpaqueDeclName(decl);
  appendOperator("MQ");
  return finalize();
}<|MERGE_RESOLUTION|>--- conflicted
+++ resolved
@@ -1519,11 +1519,7 @@
   if (!fn->isNoEscape())
     OpArgs.push_back('e');
 
-<<<<<<< HEAD
-  // SWIFT_ENABLE_TENSORFLOW
-=======
   // Differentiability kind.
->>>>>>> c1fe0e37
   switch (fn->getExtInfo().getDifferentiabilityKind()) {
   case DifferentiabilityKind::NonDifferentiable:
     break;
@@ -2135,10 +2131,6 @@
   case AnyFunctionType::Representation::Thin:
     return appendOperator("Xf");
   case AnyFunctionType::Representation::Swift:
-<<<<<<< HEAD
-    // SWIFT_ENABLE_TENSORFLOW
-=======
->>>>>>> c1fe0e37
     if (fn->getDifferentiabilityKind() == DifferentiabilityKind::Normal) {
       if (fn->isNoEscape())
         return appendOperator("XF");
