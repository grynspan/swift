--- conflicted
+++ resolved
@@ -5045,7 +5045,7 @@
   case KnownProtocolKind::AdditiveArithmetic:
   case KnownProtocolKind::Differentiable:
   case KnownProtocolKind::FloatingPoint:
-<<<<<<< HEAD
+  case KnownProtocolKind::Actor:
   // SWIFT_ENABLE_TENSORFLOW
   case KnownProtocolKind::PointwiseMultiplicative:
   case KnownProtocolKind::ElementaryFunctions:
@@ -5056,9 +5056,6 @@
   case KnownProtocolKind::EuclideanDifferentiable:
   case KnownProtocolKind::Expression:
   // SWIFT_ENABLE_TENSORFLOW END
-=======
-  case KnownProtocolKind::Actor:
->>>>>>> 48b73fda
     return SpecialProtocol::None;
   }
 
