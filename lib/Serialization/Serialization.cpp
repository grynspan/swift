//===--- Serialization.cpp - Read and write Swift modules -----------------===//
//
// This source file is part of the Swift.org open source project
//
// Copyright (c) 2014 - 2018 Apple Inc. and the Swift project authors
// Licensed under Apache License v2.0 with Runtime Library Exception
//
// See https://swift.org/LICENSE.txt for license information
// See https://swift.org/CONTRIBUTORS.txt for the list of Swift project authors
//
//===----------------------------------------------------------------------===//

#include "Serialization.h"
#include "SILFormat.h"
#include "swift/AST/ASTContext.h"
#include "swift/AST/ASTMangler.h"
#include "swift/AST/ASTVisitor.h"
#include "swift/AST/DiagnosticsCommon.h"
#include "swift/AST/Expr.h"
#include "swift/AST/FileSystem.h"
#include "swift/AST/ForeignErrorConvention.h"
#include "swift/AST/GenericEnvironment.h"
#include "swift/AST/Initializer.h"
#include "swift/AST/LinkLibrary.h"
#include "swift/AST/ParameterList.h"
#include "swift/AST/Pattern.h"
#include "swift/AST/PrettyStackTrace.h"
#include "swift/AST/PropertyDelegates.h"
#include "swift/AST/ProtocolConformance.h"
#include "swift/AST/RawComment.h"
#include "swift/AST/TypeCheckRequests.h"
#include "swift/AST/TypeVisitor.h"
#include "swift/Basic/Dwarf.h"
#include "swift/Basic/FileSystem.h"
#include "swift/Basic/STLExtras.h"
#include "swift/Basic/Timer.h"
#include "swift/Basic/Version.h"
#include "swift/ClangImporter/ClangImporter.h"
#include "swift/ClangImporter/ClangModule.h"
#include "swift/Demangling/ManglingMacros.h"
#include "swift/Serialization/SerializationOptions.h"
#include "swift/Strings.h"
#include "llvm/ADT/SmallString.h"
#include "llvm/ADT/StringExtras.h"
#include "llvm/Bitcode/BitstreamWriter.h"
#include "llvm/Bitcode/RecordLayout.h"
#include "llvm/Config/config.h"
#include "llvm/Support/Allocator.h"
#include "llvm/Support/Chrono.h"
#include "llvm/Support/Compiler.h"
#include "llvm/Support/DJB.h"
#include "llvm/Support/EndianStream.h"
#include "llvm/Support/FileSystem.h"
#include "llvm/Support/MemoryBuffer.h"
#include "llvm/Support/OnDiskHashTable.h"
#include "llvm/Support/Path.h"
#include "llvm/Support/raw_ostream.h"
#include "llvm/Support/SmallVectorMemoryBuffer.h"

#include <vector>

using namespace swift;
using namespace swift::serialization;
using namespace llvm::support;
using swift::version::Version;
using llvm::BCBlockRAII;

/// Used for static_assert.
static constexpr bool declIDFitsIn32Bits() {
  using Int32Info = std::numeric_limits<uint32_t>;
  using PtrIntInfo = std::numeric_limits<uintptr_t>;
  using DeclIDTraits = llvm::PointerLikeTypeTraits<DeclID>;
  return PtrIntInfo::digits - DeclIDTraits::NumLowBitsAvailable <= Int32Info::digits;
}

/// Used for static_assert.
static constexpr bool bitOffsetFitsIn32Bits() {
  // FIXME: Considering BitOffset is a _bit_ offset, and we're storing it in 31
  // bits of a PointerEmbeddedInt, the maximum offset inside a modulefile we can
  // handle happens at 2**28 _bytes_, which is only 268MB. Considering
  // Swift.swiftmodule is itself 25MB, it seems entirely possible users will
  // exceed this limit.
  using Int32Info = std::numeric_limits<uint32_t>;
  using PtrIntInfo = std::numeric_limits<uintptr_t>;
  using BitOffsetTraits = llvm::PointerLikeTypeTraits<BitOffset>;
  return PtrIntInfo::digits - BitOffsetTraits::NumLowBitsAvailable <= Int32Info::digits;
}

namespace {
  /// Used to serialize the on-disk decl hash table.
  class DeclTableInfo {
  public:
    using key_type = DeclBaseName;
    using key_type_ref = key_type;
    using data_type = Serializer::DeclTableData;
    using data_type_ref = const data_type &;
    using hash_value_type = uint32_t;
    using offset_type = unsigned;

    hash_value_type ComputeHash(key_type_ref key) {
      switch (key.getKind()) {
        case DeclBaseName::Kind::Normal:
          assert(!key.empty());
          // FIXME: DJB seed=0, audit whether the default seed could be used.
          return llvm::djbHash(key.getIdentifier().str(), 0);
        case DeclBaseName::Kind::Subscript:
          return static_cast<uint8_t>(DeclNameKind::Subscript);
        case DeclBaseName::Kind::Constructor:
          return static_cast<uint8_t>(DeclNameKind::Constructor);
        case DeclBaseName::Kind::Destructor:
          return static_cast<uint8_t>(DeclNameKind::Destructor);
      }
      llvm_unreachable("unhandled kind");
    }

    std::pair<unsigned, unsigned> EmitKeyDataLength(raw_ostream &out,
                                                    key_type_ref key,
                                                    data_type_ref data) {
      uint32_t keyLength = sizeof(uint8_t); // For the flag of the name's kind
      if (key.getKind() == DeclBaseName::Kind::Normal) {
        keyLength += key.getIdentifier().str().size(); // The name's length
      }
      assert(keyLength == static_cast<uint16_t>(keyLength));

      uint32_t dataLength = (sizeof(uint32_t) + 1) * data.size();
      assert(dataLength == static_cast<uint16_t>(dataLength));

      endian::Writer writer(out, little);
      writer.write<uint16_t>(keyLength);
      writer.write<uint16_t>(dataLength);
      return { keyLength, dataLength };
    }

    void EmitKey(raw_ostream &out, key_type_ref key, unsigned len) {
      endian::Writer writer(out, little);
      switch (key.getKind()) {
      case DeclBaseName::Kind::Normal:
        writer.write<uint8_t>(static_cast<uint8_t>(DeclNameKind::Normal));
        writer.OS << key.getIdentifier().str();
        break;
      case DeclBaseName::Kind::Subscript:
        writer.write<uint8_t>(static_cast<uint8_t>(DeclNameKind::Subscript));
        break;
      case DeclBaseName::Kind::Constructor:
        writer.write<uint8_t>(static_cast<uint8_t>(DeclNameKind::Constructor));
        break;
      case DeclBaseName::Kind::Destructor:
        writer.write<uint8_t>(static_cast<uint8_t>(DeclNameKind::Destructor));
        break;
      }
    }

    void EmitData(raw_ostream &out, key_type_ref key, data_type_ref data,
                  unsigned len) {
      static_assert(declIDFitsIn32Bits(), "DeclID too large");
      endian::Writer writer(out, little);
      for (auto entry : data) {
        writer.write<uint8_t>(entry.first);
        writer.write<uint32_t>(entry.second);
      }
    }
  };

  class ExtensionTableInfo {
    serialization::Serializer &Serializer;
    llvm::SmallDenseMap<const NominalTypeDecl *,std::string,4> MangledNameCache;

  public:
    explicit ExtensionTableInfo(serialization::Serializer &serializer)
        : Serializer(serializer) {}

    using key_type = Identifier;
    using key_type_ref = key_type;
    using data_type = Serializer::ExtensionTableData;
    using data_type_ref = const data_type &;
    using hash_value_type = uint32_t;
    using offset_type = unsigned;

    hash_value_type ComputeHash(key_type_ref key) {
      assert(!key.empty());
      // FIXME: DJB seed=0, audit whether the default seed could be used.
      return llvm::djbHash(key.str(), 0);
    }

    int32_t getNameDataForBase(const NominalTypeDecl *nominal,
                               StringRef *dataToWrite = nullptr) {
      if (nominal->getDeclContext()->isModuleScopeContext())
        return -Serializer.addContainingModuleRef(nominal->getDeclContext());

      auto &mangledName = MangledNameCache[nominal];
      if (mangledName.empty())
        mangledName = Mangle::ASTMangler().mangleNominalType(nominal);

      assert(llvm::isUInt<31>(mangledName.size()));
      if (dataToWrite)
        *dataToWrite = mangledName;
      return mangledName.size();
    }

    std::pair<unsigned, unsigned> EmitKeyDataLength(raw_ostream &out,
                                                    key_type_ref key,
                                                    data_type_ref data) {
      uint32_t keyLength = key.str().size();
      assert(keyLength == static_cast<uint16_t>(keyLength));
      uint32_t dataLength = (sizeof(uint32_t) * 2) * data.size();
      for (auto dataPair : data) {
        int32_t nameData = getNameDataForBase(dataPair.first);
        if (nameData > 0)
          dataLength += nameData;
      }
      assert(dataLength == static_cast<uint16_t>(dataLength));
      endian::Writer writer(out, little);
      writer.write<uint16_t>(keyLength);
      writer.write<uint16_t>(dataLength);
      return { keyLength, dataLength };
    }

    void EmitKey(raw_ostream &out, key_type_ref key, unsigned len) {
      out << key.str();
    }

    void EmitData(raw_ostream &out, key_type_ref key, data_type_ref data,
                  unsigned len) {
      static_assert(declIDFitsIn32Bits(), "DeclID too large");
      endian::Writer writer(out, little);
      for (auto entry : data) {
        StringRef dataToWrite;
        writer.write<uint32_t>(entry.second);
        writer.write<int32_t>(getNameDataForBase(entry.first, &dataToWrite));
        out << dataToWrite;
      }
    }
  };

  class LocalDeclTableInfo {
  public:
    using key_type = std::string;
    using key_type_ref = StringRef;
    using data_type = DeclID;
    using data_type_ref = const data_type &;
    using hash_value_type = uint32_t;
    using offset_type = unsigned;

    hash_value_type ComputeHash(key_type_ref key) {
      assert(!key.empty());
      // FIXME: DJB seed=0, audit whether the default seed could be used.
      return llvm::djbHash(key, 0);
    }

    std::pair<unsigned, unsigned> EmitKeyDataLength(raw_ostream &out,
                                                    key_type_ref key,
                                                    data_type_ref data) {
      uint32_t keyLength = key.size();
      assert(keyLength == static_cast<uint16_t>(keyLength));
      uint32_t dataLength = sizeof(uint32_t);
      endian::Writer writer(out, little);
      writer.write<uint16_t>(keyLength);
      // No need to write the data length; it's constant.
      return { keyLength, dataLength };
    }

    void EmitKey(raw_ostream &out, key_type_ref key, unsigned len) {
      out << key;
    }

    void EmitData(raw_ostream &out, key_type_ref key, data_type_ref data,
                  unsigned len) {
      static_assert(declIDFitsIn32Bits(), "DeclID too large");
      endian::Writer writer(out, little);
      writer.write<uint32_t>(data);
    }
  };

  using LocalTypeHashTableGenerator =
    llvm::OnDiskChainedHashTableGenerator<LocalDeclTableInfo>;

  class NestedTypeDeclsTableInfo {
  public:
    using key_type = Identifier;
    using key_type_ref = const key_type &;
    using data_type = Serializer::NestedTypeDeclsData; // (parent, child) pairs
    using data_type_ref = const data_type &;
    using hash_value_type = uint32_t;
    using offset_type = unsigned;

    hash_value_type ComputeHash(key_type_ref key) {
      assert(!key.empty());
      // FIXME: DJB seed=0, audit whether the default seed could be used.
      return llvm::djbHash(key.str(), 0);
    }

    std::pair<unsigned, unsigned> EmitKeyDataLength(raw_ostream &out,
                                                    key_type_ref key,
                                                    data_type_ref data) {
      uint32_t keyLength = key.str().size();
      assert(keyLength == static_cast<uint16_t>(keyLength));
      uint32_t dataLength = (sizeof(uint32_t) * 2) * data.size();
      assert(dataLength == static_cast<uint16_t>(dataLength));
      endian::Writer writer(out, little);
      writer.write<uint16_t>(keyLength);
      writer.write<uint16_t>(dataLength);
      return { keyLength, dataLength };
    }

    void EmitKey(raw_ostream &out, key_type_ref key, unsigned len) {
      // FIXME: Avoid writing string data for identifiers here.
      out << key.str();
    }

    void EmitData(raw_ostream &out, key_type_ref key, data_type_ref data,
                  unsigned len) {
      static_assert(declIDFitsIn32Bits(), "DeclID too large");
      endian::Writer writer(out, little);
      for (auto entry : data) {
        writer.write<uint32_t>(entry.first);
        writer.write<uint32_t>(entry.second);
      }
    }
  };

  class DeclMemberNamesTableInfo {
  public:
    using key_type = DeclBaseName;
    using key_type_ref = const key_type &;
    using data_type = BitOffset; // Offsets to sub-tables
    using data_type_ref = const data_type &;
    using hash_value_type = uint32_t;
    using offset_type = unsigned;

    hash_value_type ComputeHash(key_type_ref key) {
      switch (key.getKind()) {
      case DeclBaseName::Kind::Normal:
        assert(!key.empty());
        // FIXME: DJB seed=0, audit whether the default seed could be used.
        return llvm::djbHash(key.getIdentifier().str(), 0);
      case DeclBaseName::Kind::Subscript:
        return static_cast<uint8_t>(DeclNameKind::Subscript);
      case DeclBaseName::Kind::Constructor:
        return static_cast<uint8_t>(DeclNameKind::Constructor);
      case DeclBaseName::Kind::Destructor:
        return static_cast<uint8_t>(DeclNameKind::Destructor);
      }
      llvm_unreachable("unhandled kind");
    }

    std::pair<unsigned, unsigned> EmitKeyDataLength(raw_ostream &out,
                                                    key_type_ref key,
                                                    data_type_ref data) {
      uint32_t keyLength = sizeof(uint8_t); // For the flag of the name's kind
      if (key.getKind() == DeclBaseName::Kind::Normal) {
        keyLength += key.getIdentifier().str().size(); // The name's length
      }
      assert(keyLength == static_cast<uint16_t>(keyLength));
      uint32_t dataLength = sizeof(uint32_t);
      endian::Writer writer(out, little);
      writer.write<uint16_t>(keyLength);
      // No need to write dataLength, it's constant.
      return { keyLength, dataLength };
    }

    void EmitKey(raw_ostream &out, key_type_ref key, unsigned len) {
      endian::Writer writer(out, little);
      switch (key.getKind()) {
      case DeclBaseName::Kind::Normal:
        writer.write<uint8_t>(static_cast<uint8_t>(DeclNameKind::Normal));
        writer.OS << key.getIdentifier().str();
        break;
      case DeclBaseName::Kind::Subscript:
        writer.write<uint8_t>(static_cast<uint8_t>(DeclNameKind::Subscript));
        break;
      case DeclBaseName::Kind::Constructor:
        writer.write<uint8_t>(static_cast<uint8_t>(DeclNameKind::Constructor));
        break;
      case DeclBaseName::Kind::Destructor:
        writer.write<uint8_t>(static_cast<uint8_t>(DeclNameKind::Destructor));
        break;
      }
    }

    void EmitData(raw_ostream &out, key_type_ref key, data_type_ref data,
                  unsigned len) {
      static_assert(bitOffsetFitsIn32Bits(), "BitOffset too large");
      endian::Writer writer(out, little);
      writer.write<uint32_t>(static_cast<uint32_t>(data));
    }
  };

  class DeclMembersTableInfo {
  public:
    using key_type = DeclID;
    using key_type_ref = const key_type &;
    using data_type = Serializer::DeclMembersData; // Vector of DeclIDs
    using data_type_ref = const data_type &;
    using hash_value_type = uint32_t;
    using offset_type = unsigned;

    hash_value_type ComputeHash(key_type_ref key) {
      return llvm::hash_value(static_cast<uint32_t>(key));
    }

    std::pair<unsigned, unsigned> EmitKeyDataLength(raw_ostream &out,
                                                    key_type_ref key,
                                                    data_type_ref data) {
      // This will trap if a single ValueDecl has more than 16383 members
      // with the same DeclBaseName. Seems highly unlikely.
      assert((data.size() < (1 << 14)) && "Too many members");
      uint32_t dataLength = sizeof(uint32_t) * data.size(); // value DeclIDs
      endian::Writer writer(out, little);
      // No need to write the key length; it's constant.
      writer.write<uint16_t>(dataLength);
      return { sizeof(uint32_t), dataLength };
    }

    void EmitKey(raw_ostream &out, key_type_ref key, unsigned len) {
      static_assert(declIDFitsIn32Bits(), "DeclID too large");
      assert(len == sizeof(uint32_t));
      endian::Writer writer(out, little);
      writer.write<uint32_t>(key);
    }

    void EmitData(raw_ostream &out, key_type_ref key, data_type_ref data,
                  unsigned len) {
      static_assert(declIDFitsIn32Bits(), "DeclID too large");
      endian::Writer writer(out, little);
      for (auto entry : data) {
        writer.write<uint32_t>(entry);
      }
    }
  };
} // end anonymous namespace

namespace llvm {
  template<> struct DenseMapInfo<Serializer::DeclTypeUnion> {
    using DeclTypeUnion = Serializer::DeclTypeUnion;
    static inline DeclTypeUnion getEmptyKey() { return nullptr; }
    static inline DeclTypeUnion getTombstoneKey() { return swift::Type(); }
    static unsigned getHashValue(const DeclTypeUnion &val) {
      return DenseMapInfo<const void *>::getHashValue(val.getOpaqueValue());
    }
    static bool isEqual(const DeclTypeUnion &lhs, const DeclTypeUnion &rhs) {
      return lhs == rhs;
    }
  };
} // namespace llvm

static ModuleDecl *getModule(ModuleOrSourceFile DC) {
  if (auto M = DC.dyn_cast<ModuleDecl *>())
    return M;
  return DC.get<SourceFile *>()->getParentModule();
}

static ASTContext &getContext(ModuleOrSourceFile DC) {
  return getModule(DC)->getASTContext();
}

static bool shouldSerializeAsLocalContext(const DeclContext *DC) {
  return DC->isLocalContext() && !isa<AbstractFunctionDecl>(DC) &&
        !isa<SubscriptDecl>(DC);
}

static const Decl *getDeclForContext(const DeclContext *DC) {
  switch (DC->getContextKind()) {
  case DeclContextKind::Module:
    // Use a null decl to represent the module.
    return nullptr;
  case DeclContextKind::FileUnit:
    return getDeclForContext(DC->getParent());
  case DeclContextKind::SerializedLocal:
    llvm_unreachable("Serialized local contexts should only come from deserialization");
  case DeclContextKind::Initializer:
  case DeclContextKind::AbstractClosureExpr:
    // FIXME: What about default functions?
    llvm_unreachable("shouldn't serialize decls from anonymous closures");
  case DeclContextKind::GenericTypeDecl:
    return cast<GenericTypeDecl>(DC);
  case DeclContextKind::ExtensionDecl:
    return cast<ExtensionDecl>(DC);
  case DeclContextKind::TopLevelCodeDecl:
    llvm_unreachable("shouldn't serialize the main module");
  case DeclContextKind::AbstractFunctionDecl:
    return cast<AbstractFunctionDecl>(DC);
  case DeclContextKind::SubscriptDecl:
    return cast<SubscriptDecl>(DC);
  case DeclContextKind::EnumElementDecl:
    return cast<EnumElementDecl>(DC);
  }

  llvm_unreachable("Unhandled DeclContextKind in switch.");
}

namespace {
  struct Accessors {
    uint8_t OpaqueReadOwnership;
    uint8_t ReadImpl, WriteImpl, ReadWriteImpl;
    SmallVector<AccessorDecl *, 8> Decls;
  };
} // end anonymous namespace

static uint8_t getRawOpaqueReadOwnership(swift::OpaqueReadOwnership ownership) {
  switch (ownership) {
#define CASE(KIND)                                            \
  case swift::OpaqueReadOwnership::KIND:                      \
    return uint8_t(serialization::OpaqueReadOwnership::KIND);
  CASE(Owned)
  CASE(Borrowed)
  CASE(OwnedOrBorrowed)
#undef CASE
  }
  llvm_unreachable("bad kind");  
}

static uint8_t getRawReadImplKind(swift::ReadImplKind kind) {
  switch (kind) {
#define CASE(KIND)                                     \
  case swift::ReadImplKind::KIND:                      \
    return uint8_t(serialization::ReadImplKind::KIND);
  CASE(Stored)
  CASE(Get)
  CASE(Inherited)
  CASE(Address)
  CASE(Read)
#undef CASE
  }
  llvm_unreachable("bad kind");
}

static unsigned getRawWriteImplKind(swift::WriteImplKind kind) {
  switch (kind) {
#define CASE(KIND)                                      \
  case swift::WriteImplKind::KIND:                      \
    return uint8_t(serialization::WriteImplKind::KIND);
  CASE(Immutable)
  CASE(Stored)
  CASE(Set)
  CASE(StoredWithObservers)
  CASE(InheritedWithObservers)
  CASE(MutableAddress)
  CASE(Modify)
#undef CASE
  }
  llvm_unreachable("bad kind");
}

static unsigned getRawReadWriteImplKind(swift::ReadWriteImplKind kind) {
  switch (kind) {
#define CASE(KIND)                                          \
  case swift::ReadWriteImplKind::KIND:                      \
    return uint8_t(serialization::ReadWriteImplKind::KIND);
  CASE(Immutable)
  CASE(Stored)
  CASE(MutableAddress)
  CASE(MaterializeToTemporary)
  CASE(Modify)
#undef CASE
  }
  llvm_unreachable("bad kind");
}

static Accessors getAccessors(const AbstractStorageDecl *storage) {
  Accessors accessors;
  accessors.OpaqueReadOwnership =
    getRawOpaqueReadOwnership(storage->getOpaqueReadOwnership());
  auto impl = storage->getImplInfo();
  accessors.ReadImpl = getRawReadImplKind(impl.getReadImpl());
  accessors.WriteImpl = getRawWriteImplKind(impl.getWriteImpl());
  accessors.ReadWriteImpl = getRawReadWriteImplKind(impl.getReadWriteImpl());
  auto decls = storage->getAllAccessors();
  accessors.Decls.append(decls.begin(), decls.end());
  return accessors;
}

DeclID Serializer::addLocalDeclContextRef(const DeclContext *DC) {
  assert(DC->isLocalContext() && "Expected a local DeclContext");
  auto &id = LocalDeclContextIDs[DC];
  if (id != 0)
    return id;

  id = ++LastLocalDeclContextID;
  LocalDeclContextsToWrite.push(DC);
  return id;
}

GenericSignatureID Serializer::addGenericSignatureRef(
                                                const GenericSignature *env) {
  if (!env) return 0;

  auto &id = GenericSignatureIDs[env];
  if (id != 0)
    return id;

  id = ++LastGenericSignatureID;
  GenericSignaturesToWrite.push(env);
  return id;
}

GenericEnvironmentID Serializer::addGenericEnvironmentRef(
                                                const GenericEnvironment *env) {
  if (!env) return 0;

  auto &id = GenericEnvironmentIDs[env];
  if (id != 0)
    return id;

  id = ++LastGenericEnvironmentID;
  GenericEnvironmentsToWrite.push(env);
  return id;
}

SubstitutionMapID Serializer::addSubstitutionMapRef(
                                              SubstitutionMap substitutions) {
  if (!substitutions) return 0;

  auto &id = SubstitutionMapIDs[substitutions];
  if (id != 0)
    return id;

  id = ++LastSubstitutionMapID;
  SubstitutionMapsToWrite.push(substitutions);
  return id;
}

DeclContextID Serializer::addDeclContextRef(const DeclContext *DC) {
  switch (DC->getContextKind()) {
  case DeclContextKind::Module:
  case DeclContextKind::FileUnit: // Skip up to the module
    return 0;
  default:
    break;
  }

  // If this decl context is a plain old serializable decl, queue it up for
  // normal serialization.
  if (shouldSerializeAsLocalContext(DC))
    addLocalDeclContextRef(DC);
  else
    addDeclRef(getDeclForContext(DC));

  auto &id = DeclContextIDs[DC];
  if (id)
    return id;

  id = ++LastDeclContextID;
  DeclContextsToWrite.push(DC);

  return id;
}

DeclID Serializer::addDeclRef(const Decl *D, bool allowTypeAliasXRef) {
  if (!D)
    return 0;

  DeclID &id = DeclAndTypeIDs[D];
  if (id != 0)
    return id;

  assert((!isDeclXRef(D) || isa<ValueDecl>(D) || isa<OperatorDecl>(D) ||
          isa<PrecedenceGroupDecl>(D)) &&
         "cannot cross-reference this decl");

  assert((!isDeclXRef(D) ||
          !D->getAttrs().hasAttribute<ForbidSerializingReferenceAttr>()) &&
         "cannot cross-reference this decl");

  assert((allowTypeAliasXRef || !isa<TypeAliasDecl>(D) ||
          D->getModuleContext() == M) &&
         "cannot cross-reference typealiases directly (use the TypeAliasType)");

  id = ++LastDeclID;
  DeclsAndTypesToWrite.push(D);
  return id;
}

serialization::TypeID Serializer::addTypeRef(Type ty) {
  if (!ty)
    return 0;

#ifndef NDEBUG
  PrettyStackTraceType trace(M->getASTContext(), "serializing", ty);
  assert(!ty->hasError() && "Serializing error type");
#endif

  auto &id = DeclAndTypeIDs[ty];
  if (id != 0)
    return id;

  id = ++LastTypeID;
  DeclsAndTypesToWrite.push(ty);
  return id;
}

IdentifierID Serializer::addDeclBaseNameRef(DeclBaseName ident) {
  switch (ident.getKind()) {
  case DeclBaseName::Kind::Normal: {
    if (ident.empty())
      return 0;

    IdentifierID &id = IdentifierIDs[ident.getIdentifier()];
    if (id != 0)
      return id;

    id = ++LastUniquedStringID;
    StringsToWrite.push_back(ident.getIdentifier().str());
    return id;
  }
  case DeclBaseName::Kind::Subscript:
    return SUBSCRIPT_ID;
  case DeclBaseName::Kind::Constructor:
    return CONSTRUCTOR_ID;
  case DeclBaseName::Kind::Destructor:
    return DESTRUCTOR_ID;
  }
  llvm_unreachable("unhandled kind");
}

std::pair<StringRef, IdentifierID> Serializer::addUniquedString(StringRef str) {
  if (str.empty())
    return {str, 0};

  decltype(UniquedStringIDs)::iterator iter;
  bool isNew;
  std::tie(iter, isNew) =
      UniquedStringIDs.insert({str, LastUniquedStringID + 1});

  if (!isNew)
    return {iter->getKey(), iter->getValue()};

  ++LastUniquedStringID;
  // Note that we use the string data stored in the StringMap.
  StringsToWrite.push_back(iter->getKey());
  return {iter->getKey(), LastUniquedStringID};
}

IdentifierID Serializer::addFilename(StringRef filename) {
  assert(!filename.empty() && "Attemping to add an empty filename");

  return addUniquedString(filename).second;
}

IdentifierID Serializer::addContainingModuleRef(const DeclContext *DC) {
  assert(!isa<ModuleDecl>(DC) &&
         "References should be to things within modules");
  const FileUnit *file = cast<FileUnit>(DC->getModuleScopeContext());
  const ModuleDecl *M = file->getParentModule();

  if (M == this->M)
    return CURRENT_MODULE_ID;
  if (M == this->M->getASTContext().TheBuiltinModule)
    return BUILTIN_MODULE_ID;

  auto clangImporter =
    static_cast<ClangImporter *>(
      this->M->getASTContext().getClangModuleLoader());
  if (M == clangImporter->getImportedHeaderModule())
    return OBJC_HEADER_MODULE_ID;

  auto exportedModuleName = file->getExportedModuleName();
  assert(!exportedModuleName.empty());
  auto exportedModuleID = M->getASTContext().getIdentifier(exportedModuleName);
  return addDeclBaseNameRef(exportedModuleID);
}

SILLayoutID Serializer::addSILLayoutRef(SILLayout *layout) {
  auto &id = SILLayouts[layout];
  if (id != 0)
    return id;
  
  id = ++LastSILLayoutID;
  SILLayoutsToWrite.push(layout);
  return id;
}

NormalConformanceID Serializer::addConformanceRef(
                      const NormalProtocolConformance *conformance) {
  assert(conformance->getDeclContext()->getParentModule() == M &&
         "cannot reference conformance from another module");
  auto &conformanceID = NormalConformances[conformance];
  if (conformanceID)
    return conformanceID;

  conformanceID = ++LastNormalConformanceID;
  NormalConformancesToWrite.push(conformance);

  return conformanceID;
}

/// Record the name of a block.
void SerializerBase::emitBlockID(unsigned ID, StringRef name,
                                 SmallVectorImpl<unsigned char> &nameBuffer) {
  SmallVector<unsigned, 1> idBuffer;
  idBuffer.push_back(ID);
  Out.EmitRecord(llvm::bitc::BLOCKINFO_CODE_SETBID, idBuffer);

  // Emit the block name if present.
  if (name.empty())
    return;
  nameBuffer.resize(name.size());
  memcpy(nameBuffer.data(), name.data(), name.size());
  Out.EmitRecord(llvm::bitc::BLOCKINFO_CODE_BLOCKNAME, nameBuffer);
}

void SerializerBase::emitRecordID(unsigned ID, StringRef name,
                                  SmallVectorImpl<unsigned char> &nameBuffer) {
  assert(ID < 256 && "can't fit record ID in next to name");
  nameBuffer.resize(name.size()+1);
  nameBuffer[0] = ID;
  memcpy(nameBuffer.data()+1, name.data(), name.size());
  Out.EmitRecord(llvm::bitc::BLOCKINFO_CODE_SETRECORDNAME, nameBuffer);
}

void Serializer::writeBlockInfoBlock() {
  BCBlockRAII restoreBlock(Out, llvm::bitc::BLOCKINFO_BLOCK_ID, 2);

  SmallVector<unsigned char, 64> nameBuffer;
#define BLOCK(X) emitBlockID(X ## _ID, #X, nameBuffer)
#define BLOCK_RECORD(K, X) emitRecordID(K::X, #X, nameBuffer)

  BLOCK(MODULE_BLOCK);

  BLOCK(CONTROL_BLOCK);
  BLOCK_RECORD(control_block, METADATA);
  BLOCK_RECORD(control_block, MODULE_NAME);
  BLOCK_RECORD(control_block, TARGET);

  BLOCK(OPTIONS_BLOCK);
  BLOCK_RECORD(options_block, SDK_PATH);
  BLOCK_RECORD(options_block, XCC);
  BLOCK_RECORD(options_block, IS_SIB);
  BLOCK_RECORD(options_block, IS_TESTABLE);
  BLOCK_RECORD(options_block, ARE_PRIVATE_IMPORTS_ENABLED);
  BLOCK_RECORD(options_block, RESILIENCE_STRATEGY);

  BLOCK(INPUT_BLOCK);
  BLOCK_RECORD(input_block, IMPORTED_MODULE);
  BLOCK_RECORD(input_block, LINK_LIBRARY);
  BLOCK_RECORD(input_block, IMPORTED_HEADER);
  BLOCK_RECORD(input_block, IMPORTED_HEADER_CONTENTS);
  BLOCK_RECORD(input_block, MODULE_FLAGS);
  BLOCK_RECORD(input_block, SEARCH_PATH);
  BLOCK_RECORD(input_block, FILE_DEPENDENCY);
  BLOCK_RECORD(input_block, DEPENDENCY_DIRECTORY);
  BLOCK_RECORD(input_block, PARSEABLE_INTERFACE_PATH);

  BLOCK(DECLS_AND_TYPES_BLOCK);
#define RECORD(X) BLOCK_RECORD(decls_block, X);
#include "swift/Serialization/DeclTypeRecordNodes.def"

  BLOCK(IDENTIFIER_DATA_BLOCK);
  BLOCK_RECORD(identifier_block, IDENTIFIER_DATA);

  BLOCK(INDEX_BLOCK);
  BLOCK_RECORD(index_block, TYPE_OFFSETS);
  BLOCK_RECORD(index_block, DECL_OFFSETS);
  BLOCK_RECORD(index_block, IDENTIFIER_OFFSETS);
  BLOCK_RECORD(index_block, TOP_LEVEL_DECLS);
  BLOCK_RECORD(index_block, OPERATORS);
  BLOCK_RECORD(index_block, EXTENSIONS);
  BLOCK_RECORD(index_block, CLASS_MEMBERS_FOR_DYNAMIC_LOOKUP);
  BLOCK_RECORD(index_block, OPERATOR_METHODS);
  BLOCK_RECORD(index_block, OBJC_METHODS);
  BLOCK_RECORD(index_block, ENTRY_POINT);
  BLOCK_RECORD(index_block, LOCAL_DECL_CONTEXT_OFFSETS);
  BLOCK_RECORD(index_block, GENERIC_SIGNATURE_OFFSETS);
  BLOCK_RECORD(index_block, GENERIC_ENVIRONMENT_OFFSETS);
  BLOCK_RECORD(index_block, SUBSTITUTION_MAP_OFFSETS);
  BLOCK_RECORD(index_block, DECL_CONTEXT_OFFSETS);
  BLOCK_RECORD(index_block, LOCAL_TYPE_DECLS);
  BLOCK_RECORD(index_block, NORMAL_CONFORMANCE_OFFSETS);
  BLOCK_RECORD(index_block, SIL_LAYOUT_OFFSETS);
  BLOCK_RECORD(index_block, PRECEDENCE_GROUPS);
  BLOCK_RECORD(index_block, NESTED_TYPE_DECLS);
  BLOCK_RECORD(index_block, DECL_MEMBER_NAMES);
  BLOCK_RECORD(index_block, ORDERED_TOP_LEVEL_DECLS);

  BLOCK(DECL_MEMBER_TABLES_BLOCK);
  BLOCK_RECORD(decl_member_tables_block, DECL_MEMBERS);

  BLOCK(SIL_BLOCK);
  BLOCK_RECORD(sil_block, SIL_FUNCTION);
  BLOCK_RECORD(sil_block, SIL_BASIC_BLOCK);
  BLOCK_RECORD(sil_block, SIL_ONE_VALUE_ONE_OPERAND);
  BLOCK_RECORD(sil_block, SIL_ONE_TYPE);
  BLOCK_RECORD(sil_block, SIL_ONE_OPERAND);
  BLOCK_RECORD(sil_block, SIL_ONE_TYPE_ONE_OPERAND);
  BLOCK_RECORD(sil_block, SIL_ONE_TYPE_VALUES);
  BLOCK_RECORD(sil_block, SIL_TWO_OPERANDS);
  BLOCK_RECORD(sil_block, SIL_TAIL_ADDR);
  BLOCK_RECORD(sil_block, SIL_INST_APPLY);
  BLOCK_RECORD(sil_block, SIL_INST_NO_OPERAND);
  BLOCK_RECORD(sil_block, SIL_VTABLE);
  BLOCK_RECORD(sil_block, SIL_VTABLE_ENTRY);
  BLOCK_RECORD(sil_block, SIL_GLOBALVAR);
  BLOCK_RECORD(sil_block, SIL_INST_CAST);
  BLOCK_RECORD(sil_block, SIL_INIT_EXISTENTIAL);
  BLOCK_RECORD(sil_block, SIL_WITNESS_TABLE);
  BLOCK_RECORD(sil_block, SIL_WITNESS_METHOD_ENTRY);
  BLOCK_RECORD(sil_block, SIL_WITNESS_BASE_ENTRY);
  BLOCK_RECORD(sil_block, SIL_WITNESS_ASSOC_PROTOCOL);
  BLOCK_RECORD(sil_block, SIL_WITNESS_ASSOC_ENTRY);
  BLOCK_RECORD(sil_block, SIL_WITNESS_CONDITIONAL_CONFORMANCE);
  BLOCK_RECORD(sil_block, SIL_DEFAULT_WITNESS_TABLE);
  BLOCK_RECORD(sil_block, SIL_DEFAULT_WITNESS_TABLE_NO_ENTRY);
  BLOCK_RECORD(sil_block, SIL_INST_WITNESS_METHOD);
  BLOCK_RECORD(sil_block, SIL_SPECIALIZE_ATTR);
  BLOCK_RECORD(sil_block, SIL_ONE_OPERAND_EXTRA_ATTR);
  BLOCK_RECORD(sil_block, SIL_TWO_OPERANDS_EXTRA_ATTR);
  // SWIFT_ENABLE_TENSORFLOW
  BLOCK_RECORD(sil_block, SIL_DIFFERENTIABLE_ATTR);
  BLOCK_RECORD(sil_block, SIL_INST_AUTODIFF_FUNCTION);
  BLOCK_RECORD(sil_block, SIL_INST_AUTODIFF_FUNCTION_EXTRACT);

  // These layouts can exist in both decl blocks and sil blocks.
#define BLOCK_RECORD_WITH_NAMESPACE(K, X) emitRecordID(X, #X, nameBuffer)
  BLOCK_RECORD_WITH_NAMESPACE(sil_block,
                              decls_block::INVALID_PROTOCOL_CONFORMANCE);
  BLOCK_RECORD_WITH_NAMESPACE(sil_block,
                              decls_block::ABSTRACT_PROTOCOL_CONFORMANCE);
  BLOCK_RECORD_WITH_NAMESPACE(sil_block,
                              decls_block::NORMAL_PROTOCOL_CONFORMANCE);
  BLOCK_RECORD_WITH_NAMESPACE(sil_block,
                              decls_block::SELF_PROTOCOL_CONFORMANCE);
  BLOCK_RECORD_WITH_NAMESPACE(sil_block,
                              decls_block::SPECIALIZED_PROTOCOL_CONFORMANCE);
  BLOCK_RECORD_WITH_NAMESPACE(sil_block,
                              decls_block::INHERITED_PROTOCOL_CONFORMANCE);
  BLOCK_RECORD_WITH_NAMESPACE(sil_block,
                              decls_block::NORMAL_PROTOCOL_CONFORMANCE_ID);
  BLOCK_RECORD_WITH_NAMESPACE(sil_block,
                              decls_block::PROTOCOL_CONFORMANCE_XREF);
  BLOCK_RECORD_WITH_NAMESPACE(sil_block,
                              decls_block::GENERIC_PARAM_LIST);
  BLOCK_RECORD_WITH_NAMESPACE(sil_block,
                              decls_block::GENERIC_REQUIREMENT);
  BLOCK_RECORD_WITH_NAMESPACE(sil_block,
                              decls_block::LAYOUT_REQUIREMENT);

  BLOCK(SIL_INDEX_BLOCK);
  BLOCK_RECORD(sil_index_block, SIL_FUNC_NAMES);
  BLOCK_RECORD(sil_index_block, SIL_FUNC_OFFSETS);
  BLOCK_RECORD(sil_index_block, SIL_VTABLE_NAMES);
  BLOCK_RECORD(sil_index_block, SIL_VTABLE_OFFSETS);
  BLOCK_RECORD(sil_index_block, SIL_GLOBALVAR_NAMES);
  BLOCK_RECORD(sil_index_block, SIL_GLOBALVAR_OFFSETS);
  BLOCK_RECORD(sil_index_block, SIL_WITNESS_TABLE_NAMES);
  BLOCK_RECORD(sil_index_block, SIL_WITNESS_TABLE_OFFSETS);
  BLOCK_RECORD(sil_index_block, SIL_DEFAULT_WITNESS_TABLE_NAMES);
  BLOCK_RECORD(sil_index_block, SIL_DEFAULT_WITNESS_TABLE_OFFSETS);
  BLOCK_RECORD(sil_index_block, SIL_PROPERTY_OFFSETS);

#undef BLOCK
#undef BLOCK_RECORD
}

void Serializer::writeHeader(const SerializationOptions &options) {
  {
    BCBlockRAII restoreBlock(Out, CONTROL_BLOCK_ID, 3);
    control_block::ModuleNameLayout ModuleName(Out);
    control_block::MetadataLayout Metadata(Out);
    control_block::TargetLayout Target(Out);

    ModuleName.emit(ScratchRecord, M->getName().str());

    SmallString<32> versionStringBuf;
    llvm::raw_svector_ostream versionString(versionStringBuf);
    versionString << Version::getCurrentLanguageVersion();
    size_t shortVersionStringLength = versionString.tell();
    versionString << '('
                  << M->getASTContext().LangOpts.EffectiveLanguageVersion;
    size_t compatibilityVersionStringLength =
        versionString.tell() - shortVersionStringLength - 1;
    versionString << ")/" << version::getSwiftFullVersion();
    Metadata.emit(ScratchRecord,
                  SWIFTMODULE_VERSION_MAJOR, SWIFTMODULE_VERSION_MINOR,
                  shortVersionStringLength,
                  compatibilityVersionStringLength,
                  versionString.str());

    Target.emit(ScratchRecord, M->getASTContext().LangOpts.Target.str());

    {
      llvm::BCBlockRAII restoreBlock(Out, OPTIONS_BLOCK_ID, 4);

      options_block::IsSIBLayout IsSIB(Out);
      IsSIB.emit(ScratchRecord, options.IsSIB);

      if (M->isTestingEnabled()) {
        options_block::IsTestableLayout IsTestable(Out);
        IsTestable.emit(ScratchRecord);
      }

      if (M->arePrivateImportsEnabled()) {
        options_block::ArePrivateImportsEnabledLayout PrivateImports(Out);
        PrivateImports.emit(ScratchRecord);
      }

      if (M->getResilienceStrategy() != ResilienceStrategy::Default) {
        options_block::ResilienceStrategyLayout Strategy(Out);
        Strategy.emit(ScratchRecord, unsigned(M->getResilienceStrategy()));
      }

      if (options.SerializeOptionsForDebugging) {
        options_block::SDKPathLayout SDKPath(Out);
        options_block::XCCLayout XCC(Out);

        SDKPath.emit(ScratchRecord, M->getASTContext().SearchPathOpts.SDKPath);
        auto &Opts = options.ExtraClangOptions;
        for (auto Arg = Opts.begin(), E = Opts.end(); Arg != E; ++Arg) { 
          // FIXME: This is a hack and calls for a better design.
          //
          // Filter out any -ivfsoverlay options that include an
          // unextended-module-overlay.yaml overlay. By convention the Xcode
          // buildsystem uses these while *building* mixed Objective-C and Swift
          // frameworks; but they should never be used to *import* the module
          // defined in the framework.
          if (StringRef(*Arg).startswith("-ivfsoverlay")) {
            auto Next = std::next(Arg);
            if (Next != E &&
                StringRef(*Next).endswith("unextended-module-overlay.yaml")) {
              ++Arg;
              continue;
            }
          }
          XCC.emit(ScratchRecord, *Arg);
        }
      }
    }
  }
}

using ImportPathBlob = llvm::SmallString<64>;
static void flattenImportPath(const ModuleDecl::ImportedModule &import,
                              ImportPathBlob &out) {
  SmallVector<StringRef, 4> reverseSubmoduleNames(
      import.second->getReverseFullModuleName(), {});

  interleave(reverseSubmoduleNames.rbegin(), reverseSubmoduleNames.rend(),
             [&out](StringRef next) { out.append(next); },
             [&out] { out.push_back('\0'); });

  if (import.first.empty())
    return;

  out.push_back('\0');
  assert(import.first.size() == 1 && "can only handle top-level decl imports");
  auto accessPathElem = import.first.front();
  out.append(accessPathElem.first.str());
}

uint64_t getRawModTimeOrHash(const SerializationOptions::FileDependency &dep) {
  if (dep.isHashBased()) return dep.getContentHash();
  return dep.getModificationTime();
}

using ImportSet = llvm::SmallSet<ModuleDecl::ImportedModule, 8,
                                 ModuleDecl::OrderImportedModules>;
static ImportSet getImportsAsSet(const ModuleDecl *M,
                                 ModuleDecl::ImportFilter filter) {
  SmallVector<ModuleDecl::ImportedModule, 8> imports;
  M->getImportedModules(imports, filter);
  ImportSet importSet;
  importSet.insert(imports.begin(), imports.end());
  return importSet;
}

void Serializer::writeInputBlock(const SerializationOptions &options) {
  BCBlockRAII restoreBlock(Out, INPUT_BLOCK_ID, 4);
  input_block::ImportedModuleLayout ImportedModule(Out);
  input_block::LinkLibraryLayout LinkLibrary(Out);
  input_block::ImportedHeaderLayout ImportedHeader(Out);
  input_block::ImportedHeaderContentsLayout ImportedHeaderContents(Out);
  input_block::SearchPathLayout SearchPath(Out);
  input_block::FileDependencyLayout FileDependency(Out);
  input_block::DependencyDirectoryLayout DependencyDirectory(Out);
  input_block::ParseableInterfaceLayout ParseableInterface(Out);

  if (options.SerializeOptionsForDebugging) {
    const SearchPathOptions &searchPathOpts = M->getASTContext().SearchPathOpts;
    // Put the framework search paths first so that they'll be preferred upon
    // deserialization.
    for (auto &framepath : searchPathOpts.FrameworkSearchPaths)
      SearchPath.emit(ScratchRecord, /*framework=*/true, framepath.IsSystem,
                      framepath.Path);
    for (auto &path : searchPathOpts.ImportSearchPaths)
      SearchPath.emit(ScratchRecord, /*framework=*/false, /*system=*/false, path);
  }

  // Note: We're not using StringMap here because we don't need to own the
  // strings.
  llvm::DenseMap<StringRef, unsigned> dependencyDirectories;
  for (auto const &dep : options.Dependencies) {
    StringRef directoryName = llvm::sys::path::parent_path(dep.getPath());
    unsigned &dependencyDirectoryIndex = dependencyDirectories[directoryName];
    if (!dependencyDirectoryIndex) {
      // This name must be newly-added. Give it a new ID (and skip 0).
      dependencyDirectoryIndex = dependencyDirectories.size();
      DependencyDirectory.emit(ScratchRecord, directoryName);
    }
    FileDependency.emit(ScratchRecord,
                        dep.getSize(),
                        getRawModTimeOrHash(dep),
                        dep.isHashBased(),
                        dep.isSDKRelative(),
                        dependencyDirectoryIndex,
                        llvm::sys::path::filename(dep.getPath()));
  }

  if (!options.ParseableInterface.empty())
    ParseableInterface.emit(ScratchRecord, options.ParseableInterface);

  ModuleDecl::ImportFilter allImportFilter;
  allImportFilter |= ModuleDecl::ImportFilterKind::Public;
  allImportFilter |= ModuleDecl::ImportFilterKind::Private;
  allImportFilter |= ModuleDecl::ImportFilterKind::ImplementationOnly;
  SmallVector<ModuleDecl::ImportedModule, 8> allImports;
  M->getImportedModules(allImports, allImportFilter);
  ModuleDecl::removeDuplicateImports(allImports);

  // Collect the public and private imports as a subset so that we can
  // distinguish them.
  ImportSet publicImportSet =
      getImportsAsSet(M, ModuleDecl::ImportFilterKind::Public);
  ImportSet privateImportSet =
      getImportsAsSet(M, ModuleDecl::ImportFilterKind::Private);

  auto clangImporter =
    static_cast<ClangImporter *>(M->getASTContext().getClangModuleLoader());
  ModuleDecl *bridgingHeaderModule = clangImporter->getImportedHeaderModule();
  ModuleDecl::ImportedModule bridgingHeaderImport{{}, bridgingHeaderModule};

  // Make sure the bridging header module is always at the top of the import
  // list, mimicking how it is processed before any module imports when
  // compiling source files.
  if (llvm::is_contained(allImports, bridgingHeaderImport)) {
    off_t importedHeaderSize = 0;
    time_t importedHeaderModTime = 0;
    std::string contents;
    if (!options.ImportedHeader.empty()) {
      contents = clangImporter->getBridgingHeaderContents(
          options.ImportedHeader, importedHeaderSize, importedHeaderModTime);
    }
    assert(publicImportSet.count(bridgingHeaderImport));
    ImportedHeader.emit(ScratchRecord,
                        publicImportSet.count(bridgingHeaderImport),
                        importedHeaderSize, importedHeaderModTime,
                        options.ImportedHeader);
    if (!contents.empty()) {
      contents.push_back('\0');
      ImportedHeaderContents.emit(ScratchRecord, contents);
    }
  }

  ModuleDecl *theBuiltinModule = M->getASTContext().TheBuiltinModule;
  for (auto import : allImports) {
    if (import.second == theBuiltinModule ||
        import.second == bridgingHeaderModule) {
      continue;
    }

    ImportPathBlob importPath;
    flattenImportPath(import, importPath);

    serialization::ImportControl stableImportControl;
    // The order of checks here is important, since a module can be imported
    // differently in different files, and we need to record the "most visible"
    // form here.
    if (publicImportSet.count(import))
      stableImportControl = ImportControl::Exported;
    else if (privateImportSet.count(import))
      stableImportControl = ImportControl::Normal;
    else
      stableImportControl = ImportControl::ImplementationOnly;

    ImportedModule.emit(ScratchRecord,
                        static_cast<uint8_t>(stableImportControl),
                        !import.first.empty(), importPath);
  }

  if (!options.ModuleLinkName.empty()) {
    LinkLibrary.emit(ScratchRecord, serialization::LibraryKind::Library,
                     options.AutolinkForceLoad, options.ModuleLinkName);
  }
}

/// Translate AST default argument kind to the Serialization enum values, which
/// are guaranteed to be stable.
static uint8_t getRawStableDefaultArgumentKind(swift::DefaultArgumentKind kind) {
  switch (kind) {
#define CASE(X) \
  case swift::DefaultArgumentKind::X: \
    return static_cast<uint8_t>(serialization::DefaultArgumentKind::X);
  CASE(None)
  CASE(Normal)
  CASE(Inherited)
  CASE(Column)
  CASE(File)
  CASE(Line)
  CASE(Function)
  CASE(DSOHandle)
  CASE(NilLiteral)
  CASE(EmptyArray)
  CASE(EmptyDictionary)
  CASE(StoredProperty)
#undef CASE
  }

  llvm_unreachable("Unhandled DefaultArgumentKind in switch.");
}

static uint8_t
getRawStableMetatypeRepresentation(const AnyMetatypeType *metatype) {
  if (!metatype->hasRepresentation()) {
    return serialization::MetatypeRepresentation::MR_None;
  }

  switch (metatype->getRepresentation()) {
  case swift::MetatypeRepresentation::Thin:
    return serialization::MetatypeRepresentation::MR_Thin;
  case swift::MetatypeRepresentation::Thick:
    return serialization::MetatypeRepresentation::MR_Thick;
  case swift::MetatypeRepresentation::ObjC:
    return serialization::MetatypeRepresentation::MR_ObjC;
  }
  llvm_unreachable("bad representation");
}

/// Translate from the requirement kind to the Serialization enum
/// values, which are guaranteed to be stable.
static uint8_t getRawStableRequirementKind(RequirementKind kind) {
#define CASE(KIND)            \
  case RequirementKind::KIND: \
    return GenericRequirementKind::KIND;

  switch (kind) {
  CASE(Conformance)
  CASE(Superclass)
  CASE(SameType)
  CASE(Layout)
  }
#undef CASE

  llvm_unreachable("Unhandled RequirementKind in switch.");
}

void Serializer::writeGenericRequirements(ArrayRef<Requirement> requirements,
                                          const std::array<unsigned, 256> &abbrCodes) {
  using namespace decls_block;

  if (requirements.empty())
    return;

  auto reqAbbrCode = abbrCodes[GenericRequirementLayout::Code];
  auto layoutReqAbbrCode = abbrCodes[LayoutRequirementLayout::Code];
  for (const auto &req : requirements) {
    if (req.getKind() != RequirementKind::Layout)
      GenericRequirementLayout::emitRecord(
          Out, ScratchRecord, reqAbbrCode,
          getRawStableRequirementKind(req.getKind()),
          addTypeRef(req.getFirstType()), addTypeRef(req.getSecondType()));
    else {
      // Write layout requirement.
      auto layout = req.getLayoutConstraint();
      unsigned size = 0;
      unsigned alignment = 0;
      if (layout->isKnownSizeTrivial()) {
        size = layout->getTrivialSizeInBits();
        alignment = layout->getAlignmentInBits();
      }
      LayoutRequirementKind rawKind = LayoutRequirementKind::UnknownLayout;
      switch (layout->getKind()) {
      case LayoutConstraintKind::NativeRefCountedObject:
        rawKind = LayoutRequirementKind::NativeRefCountedObject;
        break;
      case LayoutConstraintKind::RefCountedObject:
        rawKind = LayoutRequirementKind::RefCountedObject;
        break;
      case LayoutConstraintKind::Trivial:
        rawKind = LayoutRequirementKind::Trivial;
        break;
      case LayoutConstraintKind::TrivialOfExactSize:
        rawKind = LayoutRequirementKind::TrivialOfExactSize;
        break;
      case LayoutConstraintKind::TrivialOfAtMostSize:
        rawKind = LayoutRequirementKind::TrivialOfAtMostSize;
        break;
      case LayoutConstraintKind::Class:
        rawKind = LayoutRequirementKind::Class;
        break;
      case LayoutConstraintKind::NativeClass:
        rawKind = LayoutRequirementKind::NativeClass;
        break;
      case LayoutConstraintKind::UnknownLayout:
        rawKind = LayoutRequirementKind::UnknownLayout;
        break;
      }
      LayoutRequirementLayout::emitRecord(
          Out, ScratchRecord, layoutReqAbbrCode, rawKind,
          addTypeRef(req.getFirstType()), size, alignment);
    }
  }
}

void Serializer::writeGenericSignature(const GenericSignature *sig) {
  using namespace decls_block;

  // Record the offset of this generic environment.
  auto id = GenericSignatureIDs[sig];
  assert(id != 0 && "generic signature not referenced properly");
  (void)id;

  assert((id - 1) == GenericSignatureOffsets.size());
  GenericSignatureOffsets.push_back(Out.GetCurrentBitNo());

  assert(sig != nullptr);

  // Record the generic parameters.
  SmallVector<uint64_t, 4> rawParamIDs;
  for (auto *paramTy : sig->getGenericParams()) {
    rawParamIDs.push_back(addTypeRef(paramTy));
  }

  auto abbrCode = DeclTypeAbbrCodes[GenericSignatureLayout::Code];
  GenericSignatureLayout::emitRecord(Out, ScratchRecord, abbrCode, rawParamIDs);

  writeGenericRequirements(sig->getRequirements(), DeclTypeAbbrCodes);
}

void Serializer::writeGenericEnvironment(const GenericEnvironment *env) {
  using namespace decls_block;

  // Record the offset of this generic environment.
  auto id = GenericEnvironmentIDs[env];
  assert(id != 0 && "generic environment not referenced properly");
  (void)id;

  assert((id - 1) == GenericEnvironmentOffsets.size());
  assert(env != nullptr);

  // Determine whether we must use SIL mode, because one of the generic
  // parameters has a declaration with module context.
  bool SILMode = false;
  for (auto *paramTy : env->getGenericParams()) {
    if (auto *decl = paramTy->getDecl()) {
      if (decl->getDeclContext()->isModuleScopeContext()) {
        SILMode = true;
        break;
      }
    }
  }

  // If not in SIL mode, generic environments just contain a reference to
  // the generic signature.
  if (!SILMode) {
    // Record the generic signature directly.
    auto genericSigID = addGenericSignatureRef(env->getGenericSignature());
    GenericEnvironmentOffsets.push_back((genericSigID << 1) | 0x01);
    return;
  }

  // Record the current bit.
  GenericEnvironmentOffsets.push_back((Out.GetCurrentBitNo() << 1));

  // Record the generic parameters.
  SmallVector<uint64_t, 4> rawParamIDs;
  for (auto *paramTy : env->getGenericParams()) {
    auto *decl = paramTy->getDecl();

    // In SIL mode, add the name and canonicalize the parameter type.
    if (decl)
      rawParamIDs.push_back(addDeclBaseNameRef(decl->getName()));
    else
      rawParamIDs.push_back(addDeclBaseNameRef(Identifier()));

    paramTy = paramTy->getCanonicalType()->castTo<GenericTypeParamType>();
    rawParamIDs.push_back(addTypeRef(paramTy));
  }

  auto envAbbrCode = DeclTypeAbbrCodes[SILGenericEnvironmentLayout::Code];
  SILGenericEnvironmentLayout::emitRecord(Out, ScratchRecord, envAbbrCode,
                                          rawParamIDs);

  writeGenericRequirements(env->getGenericSignature()->getRequirements(),
                           DeclTypeAbbrCodes);
}

void Serializer::writeSubstitutionMap(const SubstitutionMap substitutions) {
  using namespace decls_block;
  assert(substitutions);

  // Record the offset of this substitution map.
  auto id = SubstitutionMapIDs[substitutions];
  assert(id != 0 && "generic environment not referenced properly");
  (void)id;

  // Record the current bit.
  assert((id - 1) == SubstitutionMapOffsets.size());
  SubstitutionMapOffsets.push_back(Out.GetCurrentBitNo());

  // Collect the replacement types.
  SmallVector<uint64_t, 4> rawReplacementTypes;
  for (auto type : substitutions.getReplacementTypes())
    rawReplacementTypes.push_back(addTypeRef(type));

  auto substitutionsAbbrCode = DeclTypeAbbrCodes[SubstitutionMapLayout::Code];
  SubstitutionMapLayout::emitRecord(Out, ScratchRecord, substitutionsAbbrCode,
                                    addGenericSignatureRef(
                                      substitutions.getGenericSignature()),
                                    substitutions.getConformances().size(),
                                    rawReplacementTypes);

  writeConformances(substitutions.getConformances(), DeclTypeAbbrCodes);
}

void Serializer::writeSILLayout(SILLayout *layout) {
  using namespace decls_block;
  auto foundLayoutID = SILLayouts.find(layout);
  assert(foundLayoutID != SILLayouts.end() && "layout not referenced properly");
  assert(foundLayoutID->second - 1 == SILLayoutOffsets.size());
  (void) foundLayoutID;
  SILLayoutOffsets.push_back(Out.GetCurrentBitNo());
  
  SmallVector<unsigned, 16> data;
  // Save field types.
  for (auto &field : layout->getFields()) {
    unsigned typeRef = addTypeRef(field.getLoweredType());
    // Set the high bit if mutable.
    if (field.isMutable())
      typeRef |= 0x80000000U;
    data.push_back(typeRef);
  }
  
  unsigned abbrCode
    = DeclTypeAbbrCodes[SILLayoutLayout::Code];

  SILLayoutLayout::emitRecord(
                        Out, ScratchRecord, abbrCode,
                        addGenericSignatureRef(layout->getGenericSignature()),
                        layout->getFields().size(),
                        data);
}

void Serializer::writeNormalConformance(
       const NormalProtocolConformance *conformance) {
  using namespace decls_block;

  // The conformance must be complete, or we can't serialize it.
  assert(conformance->isComplete());

  auto conformanceID = NormalConformances[conformance];
  assert(conformanceID != 0 && "normal conformance not referenced properly");
  (void)conformanceID;

  assert((conformanceID - 1) == NormalConformanceOffsets.size());
  NormalConformanceOffsets.push_back(Out.GetCurrentBitNo());

  auto protocol = conformance->getProtocol();

  SmallVector<DeclID, 32> data;
  unsigned numValueWitnesses = 0;
  unsigned numTypeWitnesses = 0;

  conformance->forEachTypeWitness(/*resolver=*/nullptr,
                                  [&](AssociatedTypeDecl *assocType,
                                      Type type, TypeDecl *typeDecl) {
    data.push_back(addDeclRef(assocType));
    data.push_back(addTypeRef(type));
    data.push_back(addDeclRef(typeDecl, /*allowTypeAliasXRef*/true));
    ++numTypeWitnesses;
    return false;
  });

  conformance->forEachValueWitness(nullptr,
    [&](ValueDecl *req, Witness witness) {
      ++numValueWitnesses;
      data.push_back(addDeclRef(req));
      data.push_back(addDeclRef(witness.getDecl()));
      assert(witness.getDecl() || req->getAttrs().hasAttribute<OptionalAttr>()
             || req->getAttrs().isUnavailable(req->getASTContext()));

      // If there is no witness, we're done.
      if (!witness.getDecl()) return;

      auto subs = witness.getSubstitutions();

      // Canonicalize away typealiases, since these substitutions aren't used
      // for diagnostics and we reference fewer declarations that way.
      subs = subs.getCanonical();

      // Map archetypes to type parameters, since we always substitute them
      // away. Note that in a merge-modules pass, we're serializing conformances
      // that we deserialized, so they will already have their replacement types
      // in terms of interface types; hence the hasArchetypes() check is
      // necessary for correctness, not just as a fast path.
      if (subs.hasArchetypes())
        subs = subs.mapReplacementTypesOutOfContext();

      data.push_back(addSubstitutionMapRef(subs));
  });

  unsigned numSignatureConformances =
      conformance->getSignatureConformances().size();

  unsigned abbrCode
    = DeclTypeAbbrCodes[NormalProtocolConformanceLayout::Code];
  auto ownerID = addDeclContextRef(conformance->getDeclContext());
  NormalProtocolConformanceLayout::emitRecord(Out, ScratchRecord, abbrCode,
                                              addDeclRef(protocol), ownerID,
                                              numTypeWitnesses,
                                              numValueWitnesses,
                                              numSignatureConformances,
                                              data);

  // Write requirement signature conformances.
  for (auto reqConformance : conformance->getSignatureConformances())
    writeConformance(reqConformance, DeclTypeAbbrCodes);
}

void
Serializer::writeConformance(ProtocolConformance *conformance,
                             const std::array<unsigned, 256> &abbrCodes,
                             GenericEnvironment *genericEnv) {
  writeConformance(ProtocolConformanceRef(conformance), abbrCodes, genericEnv);
}

void
Serializer::writeConformance(ProtocolConformanceRef conformanceRef,
                             const std::array<unsigned, 256> &abbrCodes,
                             GenericEnvironment *genericEnv) {
  using namespace decls_block;

  if (conformanceRef.isInvalid()) {
    unsigned abbrCode = abbrCodes[InvalidProtocolConformanceLayout::Code];
    InvalidProtocolConformanceLayout::emitRecord(Out, ScratchRecord, abbrCode);
    return;
  }

  if (conformanceRef.isAbstract()) {
    unsigned abbrCode = abbrCodes[AbstractProtocolConformanceLayout::Code];
    AbstractProtocolConformanceLayout::emitRecord(Out, ScratchRecord, abbrCode,
                                      addDeclRef(conformanceRef.getAbstract()));
    return;
  }

  auto conformance = conformanceRef.getConcrete();
  switch (conformance->getKind()) {
  case ProtocolConformanceKind::Normal: {
    auto normal = cast<NormalProtocolConformance>(conformance);
    if (!isDeclXRef(getDeclForContext(normal->getDeclContext()))
        && !isa<ClangModuleUnit>(normal->getDeclContext()
                                       ->getModuleScopeContext())) {
      // A normal conformance in this module file.
      unsigned abbrCode = abbrCodes[NormalProtocolConformanceIdLayout::Code];
      NormalProtocolConformanceIdLayout::emitRecord(Out, ScratchRecord,
                                                    abbrCode,
                                                    addConformanceRef(normal));
    } else {
      // A conformance in a different module file.
      unsigned abbrCode = abbrCodes[ProtocolConformanceXrefLayout::Code];
      ProtocolConformanceXrefLayout::emitRecord(
        Out, ScratchRecord,
        abbrCode,
        addDeclRef(normal->getProtocol()),
        addDeclRef(normal->getType()->getAnyNominal()),
        addContainingModuleRef(normal->getDeclContext()));
    }
    break;
  }

  case ProtocolConformanceKind::Self: {
    auto self = cast<SelfProtocolConformance>(conformance);
    unsigned abbrCode = abbrCodes[SelfProtocolConformanceLayout::Code];
    auto protocolID = addDeclRef(self->getProtocol());
    SelfProtocolConformanceLayout::emitRecord(Out, ScratchRecord, abbrCode,
                                              protocolID);
    break;
  }

  case ProtocolConformanceKind::Specialized: {
    auto conf = cast<SpecializedProtocolConformance>(conformance);
    unsigned abbrCode = abbrCodes[SpecializedProtocolConformanceLayout::Code];
    auto type = conf->getType();
    if (genericEnv && type->hasArchetype())
      type = type->mapTypeOutOfContext();
    SpecializedProtocolConformanceLayout::emitRecord(
                           Out, ScratchRecord,
                           abbrCode,
                           addTypeRef(type),
                           addSubstitutionMapRef(conf->getSubstitutionMap()));

    writeConformance(conf->getGenericConformance(), abbrCodes, genericEnv);
    break;
  }

  case ProtocolConformanceKind::Inherited: {
    auto conf = cast<InheritedProtocolConformance>(conformance);
    unsigned abbrCode
      = abbrCodes[InheritedProtocolConformanceLayout::Code];

    auto type = conf->getType();
    if (genericEnv && type->hasArchetype())
      type = type->mapTypeOutOfContext();

    InheritedProtocolConformanceLayout::emitRecord(
      Out, ScratchRecord, abbrCode, addTypeRef(type));

    writeConformance(conf->getInheritedConformance(), abbrCodes, genericEnv);
    break;
  }
  }
}

void
Serializer::writeConformances(ArrayRef<ProtocolConformanceRef> conformances,
                              const std::array<unsigned, 256> &abbrCodes) {
  using namespace decls_block;

  for (auto conformance : conformances)
    writeConformance(conformance, abbrCodes);
}

void
Serializer::writeConformances(ArrayRef<ProtocolConformance*> conformances,
                              const std::array<unsigned, 256> &abbrCodes) {
  using namespace decls_block;

  for (auto conformance : conformances)
    writeConformance(conformance, abbrCodes);
}

static uint8_t getRawStableOptionalTypeKind(swift::OptionalTypeKind kind) {
  switch (kind) {
  case swift::OTK_None:
    return static_cast<uint8_t>(serialization::OptionalTypeKind::None);
  case swift::OTK_Optional:
    return static_cast<uint8_t>(serialization::OptionalTypeKind::Optional);
  case swift::OTK_ImplicitlyUnwrappedOptional:
    return static_cast<uint8_t>(
             serialization::OptionalTypeKind::ImplicitlyUnwrappedOptional);
  }

  llvm_unreachable("Unhandled OptionalTypeKind in switch.");
}

static bool shouldSerializeMember(Decl *D) {
  switch (D->getKind()) {
  case DeclKind::Import:
  case DeclKind::InfixOperator:
  case DeclKind::PrefixOperator:
  case DeclKind::PostfixOperator:
  case DeclKind::TopLevelCode:
  case DeclKind::Extension:
  case DeclKind::Module:
  case DeclKind::PrecedenceGroup:
    llvm_unreachable("decl should never be a member");

  case DeclKind::MissingMember:
    llvm_unreachable("should never need to reserialize a member placeholder");

  case DeclKind::IfConfig:
  case DeclKind::PoundDiagnostic:
    return false;

  case DeclKind::EnumCase:
    return false;

  case DeclKind::OpaqueType:
    return true;
      
  case DeclKind::EnumElement:
  case DeclKind::Protocol:
  case DeclKind::Constructor:
  case DeclKind::Destructor:
  case DeclKind::PatternBinding:
  case DeclKind::Subscript:
  case DeclKind::TypeAlias:
  case DeclKind::GenericTypeParam:
  case DeclKind::AssociatedType:
  case DeclKind::Enum:
  case DeclKind::Struct:
  case DeclKind::Class:
  case DeclKind::Var:
  case DeclKind::Param:
  case DeclKind::Func:
  case DeclKind::Accessor:
    return true;
  }

  llvm_unreachable("Unhandled DeclKind in switch.");
}

static serialization::AccessorKind getStableAccessorKind(swift::AccessorKind K){
  switch (K) {
#define ACCESSOR(ID) \
  case swift::AccessorKind::ID: return serialization::ID;
#include "swift/AST/AccessorKinds.def"
  }

  llvm_unreachable("Unhandled AccessorKind in switch.");
}

static serialization::CtorInitializerKind
getStableCtorInitializerKind(swift::CtorInitializerKind K){
  switch (K) {
#define CASE(NAME) \
  case swift::CtorInitializerKind::NAME: return serialization::NAME;
      CASE(Designated)
      CASE(Convenience)
      CASE(Factory)
      CASE(ConvenienceFactory)
#undef CASE
  }

  llvm_unreachable("Unhandled CtorInitializerKind in switch.");
}

void Serializer::writeCrossReference(const DeclContext *DC, uint32_t pathLen) {
  using namespace decls_block;

  unsigned abbrCode;

  switch (DC->getContextKind()) {
  case DeclContextKind::AbstractClosureExpr:
  case DeclContextKind::Initializer:
  case DeclContextKind::TopLevelCodeDecl:
  case DeclContextKind::SerializedLocal:
  case DeclContextKind::EnumElementDecl:
    llvm_unreachable("cannot cross-reference this context");

  case DeclContextKind::Module:
    llvm_unreachable("should only cross-reference something within a file");

  case DeclContextKind::FileUnit:
    abbrCode = DeclTypeAbbrCodes[XRefLayout::Code];
    XRefLayout::emitRecord(Out, ScratchRecord, abbrCode,
                           addContainingModuleRef(DC), pathLen);
    break;

  case DeclContextKind::GenericTypeDecl: {
    auto generic = cast<GenericTypeDecl>(DC);

    // Opaque return types are unnamed and need a special xref.
    if (auto opaque = dyn_cast<OpaqueTypeDecl>(generic)) {
      if (!opaque->hasName()) {
        abbrCode = DeclTypeAbbrCodes[XRefOpaqueReturnTypePathPieceLayout::Code];
        
        XRefOpaqueReturnTypePathPieceLayout::emitRecord(Out, ScratchRecord,
                  abbrCode,
                  addDeclBaseNameRef(opaque->getOpaqueReturnTypeIdentifier()));
        break;
      }
    }
      
    assert(generic->hasName());
    
    writeCrossReference(DC->getParent(), pathLen + 1);

    abbrCode = DeclTypeAbbrCodes[XRefTypePathPieceLayout::Code];

    Identifier discriminator;
    if (generic->isOutermostPrivateOrFilePrivateScope()) {
      auto *containingFile = cast<FileUnit>(generic->getModuleScopeContext());
      discriminator = containingFile->getDiscriminatorForPrivateValue(generic);
    }

    bool isProtocolExt = DC->getParent()->getExtendedProtocolDecl();

    XRefTypePathPieceLayout::emitRecord(Out, ScratchRecord, abbrCode,
                                        addDeclBaseNameRef(generic->getName()),
                                        addDeclBaseNameRef(discriminator),
                                        isProtocolExt,
                                        generic->hasClangNode());
    break;
  }

  case DeclContextKind::ExtensionDecl: {
    auto ext = cast<ExtensionDecl>(DC);
    auto nominal = ext->getExtendedNominal();
    assert(nominal);
    writeCrossReference(nominal, pathLen + 1);

    abbrCode = DeclTypeAbbrCodes[XRefExtensionPathPieceLayout::Code];
    CanGenericSignature genericSig(nullptr);
    if (ext->isConstrainedExtension()) {
      genericSig = ext->getGenericSignature()->getCanonicalSignature();
    }
    XRefExtensionPathPieceLayout::emitRecord(
        Out, ScratchRecord, abbrCode, addContainingModuleRef(DC),
        addGenericSignatureRef(genericSig));
    break;
  }

  case DeclContextKind::SubscriptDecl: {
    auto SD = cast<SubscriptDecl>(DC);
    writeCrossReference(DC->getParent(), pathLen + 1);
    
    Type ty = SD->getInterfaceType()->getCanonicalType();

    abbrCode = DeclTypeAbbrCodes[XRefValuePathPieceLayout::Code];
    bool isProtocolExt = SD->getDeclContext()->getExtendedProtocolDecl();
    XRefValuePathPieceLayout::emitRecord(Out, ScratchRecord, abbrCode,
                                         addTypeRef(ty), SUBSCRIPT_ID,
                                         isProtocolExt, SD->hasClangNode(),
                                         SD->isStatic());
    break;
  }
      
  case DeclContextKind::AbstractFunctionDecl: {
    if (auto fn = dyn_cast<AccessorDecl>(DC)) {
      auto storage = fn->getStorage();
      writeCrossReference(storage->getDeclContext(), pathLen + 2);

      Type ty = storage->getInterfaceType()->getCanonicalType();
      IdentifierID nameID = addDeclBaseNameRef(storage->getBaseName());
      bool isProtocolExt = fn->getDeclContext()->getExtendedProtocolDecl();
      abbrCode = DeclTypeAbbrCodes[XRefValuePathPieceLayout::Code];
      XRefValuePathPieceLayout::emitRecord(Out, ScratchRecord, abbrCode,
                                           addTypeRef(ty), nameID,
                                           isProtocolExt,
                                           storage->hasClangNode(),
                                           storage->isStatic());

      abbrCode =
        DeclTypeAbbrCodes[XRefOperatorOrAccessorPathPieceLayout::Code];
      auto emptyID = addDeclBaseNameRef(Identifier());
      auto accessorKind = getStableAccessorKind(fn->getAccessorKind());
      assert(!fn->isObservingAccessor() &&
             "cannot form cross-reference to observing accessors");
      XRefOperatorOrAccessorPathPieceLayout::emitRecord(Out, ScratchRecord,
                                                        abbrCode, emptyID,
                                                        accessorKind);
      break;
    }

    auto fn = cast<AbstractFunctionDecl>(DC);
    writeCrossReference(DC->getParent(), pathLen + 1 + fn->isOperator());

    Type ty = fn->getInterfaceType()->getCanonicalType();

    if (auto ctor = dyn_cast<ConstructorDecl>(DC)) {
      abbrCode = DeclTypeAbbrCodes[XRefInitializerPathPieceLayout::Code];
      XRefInitializerPathPieceLayout::emitRecord(
        Out, ScratchRecord, abbrCode, addTypeRef(ty),
        (bool)ctor->getDeclContext()->getExtendedProtocolDecl(),
        ctor->hasClangNode(),
        getStableCtorInitializerKind(ctor->getInitKind()));
      break;
    }

    abbrCode = DeclTypeAbbrCodes[XRefValuePathPieceLayout::Code];
    bool isProtocolExt = fn->getDeclContext()->getExtendedProtocolDecl();
    XRefValuePathPieceLayout::emitRecord(Out, ScratchRecord, abbrCode,
                                         addTypeRef(ty),
                                         addDeclBaseNameRef(fn->getBaseName()),
                                         isProtocolExt, fn->hasClangNode(),
                                         fn->isStatic());

    if (fn->isOperator()) {
      // Encode the fixity as a filter on the func decls, to distinguish prefix
      // and postfix operators.
      auto op = cast<FuncDecl>(fn)->getOperatorDecl();
      assert(op);
      abbrCode = DeclTypeAbbrCodes[XRefOperatorOrAccessorPathPieceLayout::Code];
      auto emptyID = addDeclBaseNameRef(Identifier());
      auto fixity = getStableFixity(op->getKind());
      XRefOperatorOrAccessorPathPieceLayout::emitRecord(Out, ScratchRecord,
                                                        abbrCode, emptyID,
                                                        fixity);
    }
    break;
  }
  }
}

void Serializer::writeCrossReference(const Decl *D) {
  using namespace decls_block;

  unsigned abbrCode;

  if (auto op = dyn_cast<OperatorDecl>(D)) {
    writeCrossReference(op->getDeclContext(), 1);

    abbrCode = DeclTypeAbbrCodes[XRefOperatorOrAccessorPathPieceLayout::Code];
    auto nameID = addDeclBaseNameRef(op->getName());
    auto fixity = getStableFixity(op->getKind());
    XRefOperatorOrAccessorPathPieceLayout::emitRecord(Out, ScratchRecord,
                                                      abbrCode, nameID,
                                                      fixity);
    return;
  }

  if (auto prec = dyn_cast<PrecedenceGroupDecl>(D)) {
    writeCrossReference(prec->getDeclContext(), 1);

    abbrCode = DeclTypeAbbrCodes[XRefOperatorOrAccessorPathPieceLayout::Code];
    auto nameID = addDeclBaseNameRef(prec->getName());
    uint8_t fixity = OperatorKind::PrecedenceGroup;
    XRefOperatorOrAccessorPathPieceLayout::emitRecord(Out, ScratchRecord,
                                                      abbrCode, nameID,
                                                      fixity);
    return;
  }

  if (auto fn = dyn_cast<AbstractFunctionDecl>(D)) {
    // Functions are special because they might be operators.
    writeCrossReference(fn, 0);
    return;
  }

  writeCrossReference(D->getDeclContext());

  if (auto opaque = dyn_cast<OpaqueTypeDecl>(D)) {
    abbrCode = DeclTypeAbbrCodes[XRefOpaqueReturnTypePathPieceLayout::Code];
    XRefOpaqueReturnTypePathPieceLayout::emitRecord(Out, ScratchRecord,
                   abbrCode,
                   addDeclBaseNameRef(opaque->getOpaqueReturnTypeIdentifier()));
    return;
  }
  
  if (auto genericParam = dyn_cast<GenericTypeParamDecl>(D)) {
    assert(!D->getDeclContext()->isModuleScopeContext() &&
           "Cannot cross reference a generic type decl at module scope.");
    abbrCode = DeclTypeAbbrCodes[XRefGenericParamPathPieceLayout::Code];
    XRefGenericParamPathPieceLayout::emitRecord(Out, ScratchRecord, abbrCode,
                                                genericParam->getDepth(),
                                                genericParam->getIndex());
    return;
  }

  bool isProtocolExt = D->getDeclContext()->getExtendedProtocolDecl();
  if (auto type = dyn_cast<TypeDecl>(D)) {
    abbrCode = DeclTypeAbbrCodes[XRefTypePathPieceLayout::Code];

    Identifier discriminator;
    if (type->isOutermostPrivateOrFilePrivateScope()) {
      auto *containingFile =
         cast<FileUnit>(type->getDeclContext()->getModuleScopeContext());
      discriminator = containingFile->getDiscriminatorForPrivateValue(type);
    }

    XRefTypePathPieceLayout::emitRecord(Out, ScratchRecord, abbrCode,
                                        addDeclBaseNameRef(type->getName()),
                                        addDeclBaseNameRef(discriminator),
                                        isProtocolExt, D->hasClangNode());
    return;
  }

  auto val = cast<ValueDecl>(D);
  auto ty = val->getInterfaceType()->getCanonicalType();
  abbrCode = DeclTypeAbbrCodes[XRefValuePathPieceLayout::Code];
  IdentifierID iid = addDeclBaseNameRef(val->getBaseName());
  XRefValuePathPieceLayout::emitRecord(Out, ScratchRecord, abbrCode,
                                       addTypeRef(ty), iid, isProtocolExt,
                                       D->hasClangNode(), val->isStatic());
}

/// Translate from the AST associativity enum to the Serialization enum
/// values, which are guaranteed to be stable.
static uint8_t getRawStableAssociativity(swift::Associativity assoc) {
  switch (assoc) {
  case swift::Associativity::Left:
    return serialization::Associativity::LeftAssociative;
  case swift::Associativity::Right:
    return serialization::Associativity::RightAssociative;
  case swift::Associativity::None:
    return serialization::Associativity::NonAssociative;
  }

  llvm_unreachable("Unhandled Associativity in switch.");
}

static serialization::StaticSpellingKind
getStableStaticSpelling(swift::StaticSpellingKind SS) {
  switch (SS) {
  case swift::StaticSpellingKind::None:
    return serialization::StaticSpellingKind::None;
  case swift::StaticSpellingKind::KeywordStatic:
    return serialization::StaticSpellingKind::KeywordStatic;
  case swift::StaticSpellingKind::KeywordClass:
    return serialization::StaticSpellingKind::KeywordClass;
  }

  llvm_unreachable("Unhandled StaticSpellingKind in switch.");
}

static uint8_t getRawStableAccessLevel(swift::AccessLevel access) {
  switch (access) {
#define CASE(NAME) \
  case swift::AccessLevel::NAME: \
    return static_cast<uint8_t>(serialization::AccessLevel::NAME);
  CASE(Private)
  CASE(FilePrivate)
  CASE(Internal)
  CASE(Public)
  CASE(Open)
#undef CASE
  }

  llvm_unreachable("Unhandled AccessLevel in switch.");
}

static serialization::SelfAccessKind
getStableSelfAccessKind(swift::SelfAccessKind MM) {
  switch (MM) {
  case swift::SelfAccessKind::NonMutating:
    return serialization::SelfAccessKind::NonMutating;
  case swift::SelfAccessKind::Mutating:
    return serialization::SelfAccessKind::Mutating;
  case swift::SelfAccessKind::__Consuming:
    return serialization::SelfAccessKind::__Consuming;
  }

  llvm_unreachable("Unhandled StaticSpellingKind in switch.");
}

#ifndef NDEBUG
// This is done with a macro so that we get a slightly more useful assertion.
# define DECL(KIND, PARENT)\
LLVM_ATTRIBUTE_UNUSED \
static void verifyAttrSerializable(const KIND ## Decl *D) {\
  for (auto Attr : D->getAttrs()) {\
    assert(Attr->canAppearOnDecl(D) && "attribute cannot appear on a " #KIND);\
  }\
}
# include "swift/AST/DeclNodes.def"

#else
static void verifyAttrSerializable(const Decl *D) {}
#endif

static inline unsigned getOptionalOrZero(const llvm::Optional<unsigned> &X) {
  if (X.hasValue())
    return X.getValue();
  return 0;
}

<<<<<<< HEAD
void Serializer::writeDeclAttribute(const DeclAttribute *DA) {
  using namespace decls_block;

  // Completely ignore attributes that aren't serialized.
  if (DA->isNotSerialized())
    return;

  // Ignore attributes that have been marked invalid. (This usually means
  // type-checking removed them, but only provided a warning rather than an
  // error.)
  if (DA->isInvalid())
    return;

  switch (DA->getKind()) {
  case DAK_RawDocComment:
  case DAK_ReferenceOwnership: // Serialized as part of the type.
  case DAK_AccessControl:
  case DAK_SetterAccess:
  case DAK_ObjCBridged:
  case DAK_SynthesizedProtocol:
  case DAK_Implements:
  case DAK_ObjCRuntimeName:
  case DAK_RestatedObjCConformance:
  case DAK_ClangImporterSynthesizedType:
  case DAK_PrivateImport:
  // SWIFT_ENABLE_TENSORFLOW
  case DAK_Differentiating:
    llvm_unreachable("cannot serialize attribute");

  case DAK_Count:
    llvm_unreachable("not a real attribute");

#define SIMPLE_DECL_ATTR(_, CLASS, ...)\
  case DAK_##CLASS: { \
    auto abbrCode = DeclTypeAbbrCodes[CLASS##DeclAttrLayout::Code]; \
    CLASS##DeclAttrLayout::emitRecord(Out, ScratchRecord, abbrCode, \
                                      DA->isImplicit()); \
    return; \
  }
#include "swift/AST/Attr.def"

  case DAK_SILGenName: {
    auto *theAttr = cast<SILGenNameAttr>(DA);
    auto abbrCode = DeclTypeAbbrCodes[SILGenNameDeclAttrLayout::Code];
    SILGenNameDeclAttrLayout::emitRecord(Out, ScratchRecord, abbrCode,
                                      theAttr->isImplicit(),
                                      theAttr->Name);
    return;
  }

  case DAK_CDecl: {
    auto *theAttr = cast<CDeclAttr>(DA);
    auto abbrCode = DeclTypeAbbrCodes[CDeclDeclAttrLayout::Code];
    CDeclDeclAttrLayout::emitRecord(Out, ScratchRecord, abbrCode,
                                    theAttr->isImplicit(),
                                    theAttr->Name);
    return;
  }

  case DAK_Alignment: {
    auto *theAlignment = cast<AlignmentAttr>(DA);
    auto abbrCode = DeclTypeAbbrCodes[AlignmentDeclAttrLayout::Code];
    AlignmentDeclAttrLayout::emitRecord(Out, ScratchRecord, abbrCode,
                                        theAlignment->isImplicit(),
                                        theAlignment->getValue());
    return;
  }
  
  case DAK_SwiftNativeObjCRuntimeBase: {
    auto *theBase = cast<SwiftNativeObjCRuntimeBaseAttr>(DA);
    auto abbrCode
      = DeclTypeAbbrCodes[SwiftNativeObjCRuntimeBaseDeclAttrLayout::Code];
    auto nameID = addDeclBaseNameRef(theBase->BaseClassName);
    
    SwiftNativeObjCRuntimeBaseDeclAttrLayout::emitRecord(Out, ScratchRecord,
                                                     abbrCode,
                                                     theBase->isImplicit(),
                                                     nameID);
    return;
  }
  
  case DAK_Semantics: {
    auto *theAttr = cast<SemanticsAttr>(DA);
    auto abbrCode = DeclTypeAbbrCodes[SemanticsDeclAttrLayout::Code];
    SemanticsDeclAttrLayout::emitRecord(Out, ScratchRecord, abbrCode,
                                      theAttr->isImplicit(),
                                      theAttr->Value);
    return;
  }

  case DAK_Inline: {
    auto *theAttr = cast<InlineAttr>(DA);
    auto abbrCode = DeclTypeAbbrCodes[InlineDeclAttrLayout::Code];
    InlineDeclAttrLayout::emitRecord(Out, ScratchRecord, abbrCode,
                                     (unsigned)theAttr->getKind());
    return;
  }

  case DAK_Optimize: {
    auto *theAttr = cast<OptimizeAttr>(DA);
    auto abbrCode = DeclTypeAbbrCodes[OptimizeDeclAttrLayout::Code];
    OptimizeDeclAttrLayout::emitRecord(Out, ScratchRecord, abbrCode,
                                       (unsigned)theAttr->getMode());
    return;
  }

  case DAK_Effects: {
    auto *theAttr = cast<EffectsAttr>(DA);
    auto abbrCode = DeclTypeAbbrCodes[EffectsDeclAttrLayout::Code];
    EffectsDeclAttrLayout::emitRecord(Out, ScratchRecord, abbrCode,
                                     (unsigned)theAttr->getKind());
    return;
  }

  case DAK_Available: {
#define LIST_VER_TUPLE_PIECES(X)\
  X##_Major, X##_Minor, X##_Subminor, X##_HasMinor, X##_HasSubminor
#define DEF_VER_TUPLE_PIECES(X, X_Expr)\
  unsigned X##_Major = 0, X##_Minor = 0, X##_Subminor = 0,\
           X##_HasMinor = 0, X##_HasSubminor = 0;\
  const auto &X##_Val = X_Expr;\
  if (X##_Val.hasValue()) {\
    const auto &Y = X##_Val.getValue();\
    X##_Major = Y.getMajor();\
    X##_Minor = getOptionalOrZero(Y.getMinor());\
    X##_Subminor = getOptionalOrZero(Y.getSubminor());\
    X##_HasMinor = Y.getMinor().hasValue();\
    X##_HasSubminor = Y.getSubminor().hasValue();\
  }

    auto *theAttr = cast<AvailableAttr>(DA);
    DEF_VER_TUPLE_PIECES(Introduced, theAttr->Introduced)
    DEF_VER_TUPLE_PIECES(Deprecated, theAttr->Deprecated)
    DEF_VER_TUPLE_PIECES(Obsoleted, theAttr->Obsoleted)

    llvm::SmallString<32> blob;
    blob.append(theAttr->Message);
    blob.append(theAttr->Rename);
    auto abbrCode = DeclTypeAbbrCodes[AvailableDeclAttrLayout::Code];
    AvailableDeclAttrLayout::emitRecord(
        Out, ScratchRecord, abbrCode,
        theAttr->isImplicit(),
        theAttr->isUnconditionallyUnavailable(),
        theAttr->isUnconditionallyDeprecated(),
        theAttr->isPackageDescriptionVersionSpecific(),
        LIST_VER_TUPLE_PIECES(Introduced),
        LIST_VER_TUPLE_PIECES(Deprecated),
        LIST_VER_TUPLE_PIECES(Obsoleted),
        static_cast<unsigned>(theAttr->Platform),
        theAttr->Message.size(),
        theAttr->Rename.size(),
        blob);
    return;
#undef LIST_VER_TUPLE_PIECES
#undef DEF_VER_TUPLE_PIECES
  }

  case DAK_ObjC: {
    auto *theAttr = cast<ObjCAttr>(DA);
    SmallVector<IdentifierID, 4> pieces;
    unsigned numArgs = 0;
    if (auto name = theAttr->getName()) {
      numArgs = name->getNumArgs() + 1;
      for (auto piece : name->getSelectorPieces()) {
        pieces.push_back(addDeclBaseNameRef(piece));
      }
    }
    auto abbrCode = DeclTypeAbbrCodes[ObjCDeclAttrLayout::Code];
    ObjCDeclAttrLayout::emitRecord(Out, ScratchRecord, abbrCode,
                                   theAttr->isImplicit(),
                                   theAttr->isSwift3Inferred(),
                                   theAttr->isNameImplicit(), numArgs, pieces);
    return;
  }

  case DAK_Specialize: {
    auto abbrCode = DeclTypeAbbrCodes[SpecializeDeclAttrLayout::Code];
    auto SA = cast<SpecializeAttr>(DA);

    SpecializeDeclAttrLayout::emitRecord(Out, ScratchRecord, abbrCode,
                                         (unsigned)SA->isExported(),
                                         (unsigned)SA->getSpecializationKind());
    writeGenericRequirements(SA->getRequirements(), DeclTypeAbbrCodes);
    return;
  }

  case DAK_DynamicReplacement: {
    auto abbrCode = DeclTypeAbbrCodes[DynamicReplacementDeclAttrLayout::Code];
    auto theAttr = cast<DynamicReplacementAttr>(DA);
    auto replacedFun = theAttr->getReplacedFunctionName();
    SmallVector<IdentifierID, 4> pieces;
    pieces.push_back(addDeclBaseNameRef(replacedFun.getBaseName()));
    for (auto argName : replacedFun.getArgumentNames())
      pieces.push_back(addDeclBaseNameRef(argName));
    assert(theAttr->getReplacedFunction());
    DynamicReplacementDeclAttrLayout::emitRecord(
        Out, ScratchRecord, abbrCode, false, /*implicit flag*/
        addDeclRef(theAttr->getReplacedFunction()), pieces.size(), pieces);
    return;
  }

    case DAK_Custom: {
      auto abbrCode = DeclTypeAbbrCodes[CustomDeclAttrLayout::Code];
      auto theAttr = cast<CustomAttr>(DA);
      CustomDeclAttrLayout::emitRecord(
        Out, ScratchRecord, abbrCode, theAttr->isImplicit(),
        addTypeRef(theAttr->getTypeLoc().getType()));
      return;
    }
  // SWIFT_ENABLE_TENSORFLOW
  case DAK_Differentiable: {
    auto abbrCode = DeclTypeAbbrCodes[DifferentiableDeclAttrLayout::Code];
    auto attr = cast<DifferentiableAttr>(DA);

    IdentifierID jvpName = 0;
    DeclID jvpRef = 0;
    if (auto jvp = attr->getJVP()) {
      jvpName = addDeclBaseNameRef(jvp->Name.getBaseName());
      jvpRef = addDeclRef(attr->getJVPFunction());
    }
    IdentifierID vjpName = 0;
    DeclID vjpRef = 0;
    if (auto vjp = attr->getVJP()) {
      vjpName = addDeclBaseNameRef(vjp->Name.getBaseName());
      vjpRef = addDeclRef(attr->getVJPFunction());
    }

    auto paramIndices = attr->getParameterIndices();
    assert(paramIndices && "Checked parameter indices must be resolved");
    SmallVector<bool, 4> indices;
    for (unsigned i : swift::indices(paramIndices->parameters))
      indices.push_back(paramIndices->parameters[i]);

    DifferentiableDeclAttrLayout::emitRecord(
        Out, ScratchRecord, abbrCode, attr->isImplicit(),
        jvpName, jvpRef, vjpName, vjpRef, indices);

    writeGenericRequirements(attr->getRequirements(), DeclTypeAbbrCodes);
    return;
  }
  }
}

=======
>>>>>>> 1e171af1
bool Serializer::isDeclXRef(const Decl *D) const {
  const DeclContext *topLevel = D->getDeclContext()->getModuleScopeContext();
  if (topLevel->getParentModule() != M)
    return true;
  if (!SF || topLevel == SF)
    return false;
  // Special-case for SIL generic parameter decls, which don't have a real
  // DeclContext.
  if (!isa<FileUnit>(topLevel)) {
    assert(isa<GenericTypeParamDecl>(D) && "unexpected decl kind");
    return false;
  }
  return true;
}

void Serializer::writeDeclContext(const DeclContext *DC) {
  using namespace decls_block;
  auto isDecl = false;
  auto id = DeclContextIDs[DC];
  assert(id != 0 && "decl context not referenced properly");
  (void)id;

  assert((id - 1) == DeclContextOffsets.size());
  DeclContextOffsets.push_back(Out.GetCurrentBitNo());

  auto abbrCode = DeclTypeAbbrCodes[DeclContextLayout::Code];
  DeclContextID declOrDeclContextID = 0;

  switch (DC->getContextKind()) {
  case DeclContextKind::AbstractFunctionDecl:
  case DeclContextKind::SubscriptDecl:
  case DeclContextKind::GenericTypeDecl:
  case DeclContextKind::ExtensionDecl:
  case DeclContextKind::EnumElementDecl:
    declOrDeclContextID = addDeclRef(getDeclForContext(DC));
    isDecl = true;
    break;

  case DeclContextKind::TopLevelCodeDecl:
  case DeclContextKind::AbstractClosureExpr:
  case DeclContextKind::Initializer:
  case DeclContextKind::SerializedLocal:
    declOrDeclContextID = addLocalDeclContextRef(DC);
    break;
  case DeclContextKind::Module:
    llvm_unreachable("References to the module are serialized implicitly");
  case DeclContextKind::FileUnit:
    llvm_unreachable("Can't serialize a FileUnit");
  }

  DeclContextLayout::emitRecord(Out, ScratchRecord, abbrCode,
                                declOrDeclContextID, isDecl);
}

void Serializer::writePatternBindingInitializer(PatternBindingDecl *binding,
                                                unsigned bindingIndex) {
  using namespace decls_block;
  auto abbrCode = DeclTypeAbbrCodes[PatternBindingInitializerLayout::Code];

  StringRef initStr;
  SmallString<128> scratch;
  auto &entry = binding->getPatternList()[bindingIndex];
  auto varDecl = entry.getAnchoringVarDecl();
  if (entry.hasInitStringRepresentation() &&
      varDecl->isInitExposedToClients()) {
    initStr = entry.getInitStringRepresentation(scratch);
  }

  PatternBindingInitializerLayout::emitRecord(Out, ScratchRecord,
                                              abbrCode, addDeclRef(binding),
                                              bindingIndex, initStr);
}

void
Serializer::writeDefaultArgumentInitializer(const DeclContext *parentContext,
                                            unsigned index) {
  using namespace decls_block;
  auto abbrCode = DeclTypeAbbrCodes[DefaultArgumentInitializerLayout::Code];
  DefaultArgumentInitializerLayout::emitRecord(Out, ScratchRecord, abbrCode,
                                               addDeclContextRef(parentContext),
                                               index);
}

void Serializer::writeAbstractClosureExpr(const DeclContext *parentContext,
                                          Type Ty, bool isImplicit,
                                          unsigned discriminator) {
  using namespace decls_block;
  auto abbrCode = DeclTypeAbbrCodes[AbstractClosureExprLayout::Code];
  AbstractClosureExprLayout::emitRecord(Out, ScratchRecord, abbrCode,
                                        addTypeRef(Ty), isImplicit,
                                        discriminator,
                                        addDeclContextRef(parentContext));
}

void Serializer::writeLocalDeclContext(const DeclContext *DC) {
  using namespace decls_block;

  assert(shouldSerializeAsLocalContext(DC) &&
         "Can't serialize as local context");

  auto id = LocalDeclContextIDs[DC];
  assert(id != 0 && "decl context not referenced properly");
  (void)id;

  assert((id - 1)== LocalDeclContextOffsets.size());
  LocalDeclContextOffsets.push_back(Out.GetCurrentBitNo());

  switch (DC->getContextKind()) {
  case DeclContextKind::AbstractClosureExpr: {
    auto ACE = cast<AbstractClosureExpr>(DC);
    writeAbstractClosureExpr(ACE->getParent(), ACE->getType(),
                             ACE->isImplicit(), ACE->getDiscriminator());
    break;
  }

  case DeclContextKind::Initializer: {
    if (auto PBI = dyn_cast<PatternBindingInitializer>(DC)) {
      writePatternBindingInitializer(PBI->getBinding(), PBI->getBindingIndex());
    } else if (auto DAI = dyn_cast<DefaultArgumentInitializer>(DC)) {
      writeDefaultArgumentInitializer(DAI->getParent(), DAI->getIndex());
    }
    break;
  }

  case DeclContextKind::TopLevelCodeDecl: {
    auto abbrCode = DeclTypeAbbrCodes[TopLevelCodeDeclContextLayout::Code];
    TopLevelCodeDeclContextLayout::emitRecord(Out, ScratchRecord, abbrCode,
      addDeclContextRef(DC->getParent()));
    break;
  }

  // If we are merging already serialized modules with local decl contexts,
  // we handle them here in a similar fashion.
  case DeclContextKind::SerializedLocal: {
    auto local = cast<SerializedLocalDeclContext>(DC);
    switch (local->getLocalDeclContextKind()) {
    case LocalDeclContextKind::AbstractClosure: {
      auto SACE = cast<SerializedAbstractClosureExpr>(local);
      writeAbstractClosureExpr(SACE->getParent(), SACE->getType(),
                               SACE->isImplicit(), SACE->getDiscriminator());
      return;
    }
    case LocalDeclContextKind::DefaultArgumentInitializer: {
      auto DAI = cast<SerializedDefaultArgumentInitializer>(local);
      writeDefaultArgumentInitializer(DAI->getParent(), DAI->getIndex());
      return;
    }
    case LocalDeclContextKind::PatternBindingInitializer: {
      auto PBI = cast<SerializedPatternBindingInitializer>(local);
      writePatternBindingInitializer(PBI->getBinding(), PBI->getBindingIndex());
      return;
    }
    case LocalDeclContextKind::TopLevelCodeDecl: {
      auto abbrCode = DeclTypeAbbrCodes[TopLevelCodeDeclContextLayout::Code];
      TopLevelCodeDeclContextLayout::emitRecord(Out, ScratchRecord,
        abbrCode, addDeclContextRef(DC->getParent()));
      return;
    }
    }
  }

  default:
    llvm_unreachable("Trying to write a DeclContext that isn't local");
  }
}

static ForeignErrorConventionKind getRawStableForeignErrorConventionKind(
                                    ForeignErrorConvention::Kind kind) {
  switch (kind) {
  case ForeignErrorConvention::ZeroResult:
    return ForeignErrorConventionKind::ZeroResult;
  case ForeignErrorConvention::NonZeroResult:
    return ForeignErrorConventionKind::NonZeroResult;
  case ForeignErrorConvention::ZeroPreservedResult:
    return ForeignErrorConventionKind::ZeroPreservedResult;
  case ForeignErrorConvention::NilResult:
    return ForeignErrorConventionKind::NilResult;
  case ForeignErrorConvention::NonNilError:
    return ForeignErrorConventionKind::NonNilError;
  }

  llvm_unreachable("Unhandled ForeignErrorConvention in switch.");
}

/// Translate from the AST VarDeclSpecifier enum to the
/// Serialization enum values, which are guaranteed to be stable.
static uint8_t getRawStableVarDeclSpecifier(swift::VarDecl::Specifier sf) {
  switch (sf) {
  case swift::VarDecl::Specifier::Let:
    return uint8_t(serialization::VarDeclSpecifier::Let);
  case swift::VarDecl::Specifier::Var:
    return uint8_t(serialization::VarDeclSpecifier::Var);
  case swift::VarDecl::Specifier::InOut:
    return uint8_t(serialization::VarDeclSpecifier::InOut);
  case swift::VarDecl::Specifier::Shared:
    return uint8_t(serialization::VarDeclSpecifier::Shared);
  case swift::VarDecl::Specifier::Owned:
    return uint8_t(serialization::VarDeclSpecifier::Owned);
  }
  llvm_unreachable("bad variable decl specifier kind");
}

/// Returns true if the declaration of \p decl depends on \p problemContext
/// based on lexical nesting.
///
/// - \p decl is \p problemContext
/// - \p decl is declared within \p problemContext
/// - \p decl is declared in an extension of a type that depends on
///   \p problemContext
static bool contextDependsOn(const NominalTypeDecl *decl,
                             const DeclContext *problemContext) {
  SmallPtrSet<const ExtensionDecl *, 8> seenExtensionDCs;

  const DeclContext *dc = decl;
  do {
    if (dc == problemContext)
      return true;

    if (auto *extension = dyn_cast<ExtensionDecl>(dc)) {
      if (extension->isChildContextOf(problemContext))
        return true;

      // Avoid cycles when Left.Nested depends on Right.Nested somehow.
      bool isNewlySeen = seenExtensionDCs.insert(extension).second;
      if (!isNewlySeen)
        break;
      dc = extension->getSelfNominalTypeDecl();

    } else {
      dc = dc->getParent();
    }
  } while (dc);

  return false;
}

static void collectDependenciesFromType(llvm::SmallSetVector<Type, 4> &seen,
                                        Type ty,
                                        const DeclContext *excluding) {
  ty.visit([&](Type next) {
    auto *nominal = next->getAnyNominal();
    if (!nominal)
      return;
    if (contextDependsOn(nominal, excluding))
      return;
    seen.insert(nominal->getDeclaredInterfaceType());
  });
}

static void
collectDependenciesFromRequirement(llvm::SmallSetVector<Type, 4> &seen,
                                   const Requirement &req,
                                   const DeclContext *excluding) {
  collectDependenciesFromType(seen, req.getFirstType(), excluding);
  if (req.getKind() != RequirementKind::Layout)
    collectDependenciesFromType(seen, req.getSecondType(), excluding);
}

static SmallVector<Type, 4> collectDependenciesFromType(Type ty) {
  llvm::SmallSetVector<Type, 4> result;
  collectDependenciesFromType(result, ty, /*excluding*/nullptr);
  return result.takeVector();
}

class Serializer::DeclSerializer : public DeclVisitor<DeclSerializer> {
  Serializer &S;
  DeclID id;
  bool didVerifyAttrs = false;

  template <typename DeclKind>
  void verifyAttrSerializable(const DeclKind *D) {
    ::verifyAttrSerializable(D);
    didVerifyAttrs = true;
  }

  void writeDeclAttribute(const DeclAttribute *DA) {
    using namespace decls_block;

    // Completely ignore attributes that aren't serialized.
    if (DA->isNotSerialized())
      return;

    // Ignore attributes that have been marked invalid. (This usually means
    // type-checking removed them, but only provided a warning rather than an
    // error.)
    if (DA->isInvalid())
      return;

    switch (DA->getKind()) {
    case DAK_RawDocComment:
    case DAK_ReferenceOwnership: // Serialized as part of the type.
    case DAK_AccessControl:
    case DAK_SetterAccess:
    case DAK_ObjCBridged:
    case DAK_SynthesizedProtocol:
    case DAK_Implements:
    case DAK_ObjCRuntimeName:
    case DAK_RestatedObjCConformance:
    case DAK_ClangImporterSynthesizedType:
    case DAK_PrivateImport:
      llvm_unreachable("cannot serialize attribute");

    case DAK_Count:
      llvm_unreachable("not a real attribute");

  #define SIMPLE_DECL_ATTR(_, CLASS, ...)\
    case DAK_##CLASS: { \
      auto abbrCode = S.DeclTypeAbbrCodes[CLASS##DeclAttrLayout::Code]; \
      CLASS##DeclAttrLayout::emitRecord(S.Out, S.ScratchRecord, abbrCode, \
                                        DA->isImplicit()); \
      return; \
    }
  #include "swift/AST/Attr.def"

    case DAK_SILGenName: {
      auto *theAttr = cast<SILGenNameAttr>(DA);
      auto abbrCode = S.DeclTypeAbbrCodes[SILGenNameDeclAttrLayout::Code];
      SILGenNameDeclAttrLayout::emitRecord(S.Out, S.ScratchRecord, abbrCode,
  	                                       theAttr->isImplicit(),
  	                                       theAttr->Name);
      return;
    }

    case DAK_CDecl: {
      auto *theAttr = cast<CDeclAttr>(DA);
      auto abbrCode = S.DeclTypeAbbrCodes[CDeclDeclAttrLayout::Code];
      CDeclDeclAttrLayout::emitRecord(S.Out, S.ScratchRecord, abbrCode,
                                      theAttr->isImplicit(),
                                      theAttr->Name);
      return;
    }

    case DAK_Alignment: {
      auto *theAlignment = cast<AlignmentAttr>(DA);
      auto abbrCode = S.DeclTypeAbbrCodes[AlignmentDeclAttrLayout::Code];
      AlignmentDeclAttrLayout::emitRecord(S.Out, S.ScratchRecord, abbrCode,
                                          theAlignment->isImplicit(),
                                          theAlignment->getValue());
      return;
    }

    case DAK_SwiftNativeObjCRuntimeBase: {
      auto *theBase = cast<SwiftNativeObjCRuntimeBaseAttr>(DA);
      auto abbrCode
        = S.DeclTypeAbbrCodes[SwiftNativeObjCRuntimeBaseDeclAttrLayout::Code];
      auto nameID = S.addDeclBaseNameRef(theBase->BaseClassName);

      SwiftNativeObjCRuntimeBaseDeclAttrLayout::emitRecord(
          S.Out, S.ScratchRecord, abbrCode,
          theBase->isImplicit(), nameID);
      return;
    }

    case DAK_Semantics: {
      auto *theAttr = cast<SemanticsAttr>(DA);
      auto abbrCode = S.DeclTypeAbbrCodes[SemanticsDeclAttrLayout::Code];
      SemanticsDeclAttrLayout::emitRecord(S.Out, S.ScratchRecord, abbrCode,
                                        theAttr->isImplicit(),
                                        theAttr->Value);
      return;
    }

    case DAK_Inline: {
      auto *theAttr = cast<InlineAttr>(DA);
      auto abbrCode = S.DeclTypeAbbrCodes[InlineDeclAttrLayout::Code];
      InlineDeclAttrLayout::emitRecord(S.Out, S.ScratchRecord, abbrCode,
                                       (unsigned)theAttr->getKind());
      return;
    }

    case DAK_Optimize: {
      auto *theAttr = cast<OptimizeAttr>(DA);
      auto abbrCode = S.DeclTypeAbbrCodes[OptimizeDeclAttrLayout::Code];
      OptimizeDeclAttrLayout::emitRecord(S.Out, S.ScratchRecord, abbrCode,
                                         (unsigned)theAttr->getMode());
      return;
    }

    case DAK_Effects: {
      auto *theAttr = cast<EffectsAttr>(DA);
      auto abbrCode = S.DeclTypeAbbrCodes[EffectsDeclAttrLayout::Code];
      EffectsDeclAttrLayout::emitRecord(S.Out, S.ScratchRecord, abbrCode,
                                       (unsigned)theAttr->getKind());
      return;
    }

    case DAK_Available: {
#define LIST_VER_TUPLE_PIECES(X)\
    X##_Major, X##_Minor, X##_Subminor, X##_HasMinor, X##_HasSubminor
#define DEF_VER_TUPLE_PIECES(X, X_Expr)\
    unsigned X##_Major = 0, X##_Minor = 0, X##_Subminor = 0,\
             X##_HasMinor = 0, X##_HasSubminor = 0;\
    const auto &X##_Val = X_Expr;\
    if (X##_Val.hasValue()) {\
      const auto &Y = X##_Val.getValue();\
      X##_Major = Y.getMajor();\
      X##_Minor = getOptionalOrZero(Y.getMinor());\
      X##_Subminor = getOptionalOrZero(Y.getSubminor());\
      X##_HasMinor = Y.getMinor().hasValue();\
      X##_HasSubminor = Y.getSubminor().hasValue();\
    }

      auto *theAttr = cast<AvailableAttr>(DA);
      DEF_VER_TUPLE_PIECES(Introduced, theAttr->Introduced)
      DEF_VER_TUPLE_PIECES(Deprecated, theAttr->Deprecated)
      DEF_VER_TUPLE_PIECES(Obsoleted, theAttr->Obsoleted)

      llvm::SmallString<32> blob;
      blob.append(theAttr->Message);
      blob.append(theAttr->Rename);
      auto abbrCode = S.DeclTypeAbbrCodes[AvailableDeclAttrLayout::Code];
      AvailableDeclAttrLayout::emitRecord(
          S.Out, S.ScratchRecord, abbrCode,
          theAttr->isImplicit(),
          theAttr->isUnconditionallyUnavailable(),
          theAttr->isUnconditionallyDeprecated(),
          theAttr->isPackageDescriptionVersionSpecific(),
          LIST_VER_TUPLE_PIECES(Introduced),
          LIST_VER_TUPLE_PIECES(Deprecated),
          LIST_VER_TUPLE_PIECES(Obsoleted),
          static_cast<unsigned>(theAttr->Platform),
          theAttr->Message.size(),
          theAttr->Rename.size(),
          blob);
      return;
#undef LIST_VER_TUPLE_PIECES
#undef DEF_VER_TUPLE_PIECES
    }

    case DAK_ObjC: {
      auto *theAttr = cast<ObjCAttr>(DA);
      SmallVector<IdentifierID, 4> pieces;
      unsigned numArgs = 0;
      if (auto name = theAttr->getName()) {
        numArgs = name->getNumArgs() + 1;
        for (auto piece : name->getSelectorPieces()) {
          pieces.push_back(S.addDeclBaseNameRef(piece));
        }
      }
      auto abbrCode = S.DeclTypeAbbrCodes[ObjCDeclAttrLayout::Code];
      ObjCDeclAttrLayout::emitRecord(S.Out, S.ScratchRecord, abbrCode,
                                     theAttr->isImplicit(),
                                     theAttr->isSwift3Inferred(),
                                     theAttr->isNameImplicit(), numArgs, pieces);
      return;
    }

    case DAK_Specialize: {
      auto abbrCode = S.DeclTypeAbbrCodes[SpecializeDeclAttrLayout::Code];
      auto SA = cast<SpecializeAttr>(DA);

      SpecializeDeclAttrLayout::emitRecord(
          S.Out, S.ScratchRecord, abbrCode,
          (unsigned)SA->isExported(),
          (unsigned)SA->getSpecializationKind());
      S.writeGenericRequirements(SA->getRequirements(), S.DeclTypeAbbrCodes);
      return;
    }

    case DAK_DynamicReplacement: {
      auto abbrCode =
          S.DeclTypeAbbrCodes[DynamicReplacementDeclAttrLayout::Code];
      auto theAttr = cast<DynamicReplacementAttr>(DA);
      auto replacedFun = theAttr->getReplacedFunctionName();
      SmallVector<IdentifierID, 4> pieces;
      pieces.push_back(S.addDeclBaseNameRef(replacedFun.getBaseName()));
      for (auto argName : replacedFun.getArgumentNames())
        pieces.push_back(S.addDeclBaseNameRef(argName));
      assert(theAttr->getReplacedFunction());
      DynamicReplacementDeclAttrLayout::emitRecord(
          S.Out, S.ScratchRecord, abbrCode, false, /*implicit flag*/
          S.addDeclRef(theAttr->getReplacedFunction()), pieces.size(), pieces);
      return;
    }

    case DAK_Custom: {
      auto abbrCode = S.DeclTypeAbbrCodes[CustomDeclAttrLayout::Code];
      auto theAttr = cast<CustomAttr>(DA);
      CustomDeclAttrLayout::emitRecord(
        S.Out, S.ScratchRecord, abbrCode, theAttr->isImplicit(),
        S.addTypeRef(theAttr->getTypeLoc().getType()));
      return;
    }
    }
  }

  void writeDiscriminatorsIfNeeded(const ValueDecl *value) {
    using namespace decls_block;

    auto *storage = dyn_cast<AbstractStorageDecl>(value);
    auto access = value->getFormalAccess();
    // Emit the private descriminator for private decls.
    // FIXME: We shouldn't need to encode this for /all/ private decls.
    // In theory we can follow the same rules as mangling and only include
    // the outermost private context.
    bool shouldEmitPrivateDescriminator =
        access <= swift::AccessLevel::FilePrivate &&
        !value->getDeclContext()->isLocalContext();

    // Emit the the filename for private mapping for private decls and
    // decls with private accessors if compiled with -enable-private-imports.
    bool shouldEmitFilenameForPrivate =
        S.M->arePrivateImportsEnabled() &&
        !value->getDeclContext()->isLocalContext() &&
        (access <= swift::AccessLevel::FilePrivate ||
         (storage &&
          storage->getFormalAccess() >= swift::AccessLevel::Internal &&
          storage->hasPrivateAccessor()));

    if (shouldEmitFilenameForPrivate || shouldEmitPrivateDescriminator) {
      auto topLevelContext = value->getDeclContext()->getModuleScopeContext();
      if (auto *enclosingFile = dyn_cast<FileUnit>(topLevelContext)) {
        if (shouldEmitPrivateDescriminator) {
          Identifier discriminator =
              enclosingFile->getDiscriminatorForPrivateValue(value);
          unsigned abbrCode =
              S.DeclTypeAbbrCodes[PrivateDiscriminatorLayout::Code];
          PrivateDiscriminatorLayout::emitRecord(
              S.Out, S.ScratchRecord, abbrCode,
              S.addDeclBaseNameRef(discriminator));
        }
        auto getFilename = [](FileUnit *enclosingFile,
                              const ValueDecl *decl) -> StringRef {
          if (auto *SF = dyn_cast<SourceFile>(enclosingFile)) {
            return llvm::sys::path::filename(SF->getFilename());
          } else if (auto *LF = dyn_cast<LoadedFile>(enclosingFile)) {
            return LF->getFilenameForPrivateDecl(decl);
          }
          return StringRef();
        };
        if (shouldEmitFilenameForPrivate) {
          auto filename = getFilename(enclosingFile, value);
          if (!filename.empty()) {
            auto filenameID = S.addFilename(filename);
            FilenameForPrivateLayout::emitRecord(
                S.Out, S.ScratchRecord,
                S.DeclTypeAbbrCodes[FilenameForPrivateLayout::Code],
                filenameID);
          }
        }
      }
    }

    if (value->getDeclContext()->isLocalContext()) {
      auto discriminator = value->getLocalDiscriminator();
      auto abbrCode = S.DeclTypeAbbrCodes[LocalDiscriminatorLayout::Code];
      LocalDiscriminatorLayout::emitRecord(S.Out, S.ScratchRecord, abbrCode,
                                           discriminator);
    }
  }

  void writeForeignErrorConvention(const ForeignErrorConvention &fec) {
    using namespace decls_block;

    auto kind = getRawStableForeignErrorConventionKind(fec.getKind());
    uint8_t isOwned = fec.isErrorOwned() == ForeignErrorConvention::IsOwned;
    uint8_t isReplaced = bool(fec.isErrorParameterReplacedWithVoid());
    TypeID errorParameterTypeID = S.addTypeRef(fec.getErrorParameterType());
    TypeID resultTypeID;
    switch (fec.getKind()) {
    case ForeignErrorConvention::ZeroResult:
    case ForeignErrorConvention::NonZeroResult:
      resultTypeID = S.addTypeRef(fec.getResultType());
      break;

    case ForeignErrorConvention::ZeroPreservedResult:
    case ForeignErrorConvention::NilResult:
    case ForeignErrorConvention::NonNilError:
      resultTypeID = 0;
      break;
    }

    auto abbrCode = S.DeclTypeAbbrCodes[ForeignErrorConventionLayout::Code];
    ForeignErrorConventionLayout::emitRecord(S.Out, S.ScratchRecord, abbrCode,
                                             static_cast<uint8_t>(kind),
                                             isOwned,
                                             isReplaced,
                                             fec.getErrorParameterIndex(),
                                             errorParameterTypeID,
                                             resultTypeID);
  }

  void writeGenericParams(const GenericParamList *genericParams) {
    using namespace decls_block;

    // Don't write anything if there are no generic params.
    if (!genericParams)
      return;

    SmallVector<DeclID, 4> paramIDs;
    for (auto next : genericParams->getParams())
      paramIDs.push_back(S.addDeclRef(next));

    unsigned abbrCode = S.DeclTypeAbbrCodes[GenericParamListLayout::Code];
    GenericParamListLayout::emitRecord(S.Out, S.ScratchRecord, abbrCode,
                                       paramIDs);
  }

  void writeParameterList(const ParameterList *PL) {
    using namespace decls_block;

    SmallVector<DeclID, 8> paramIDs;
    for (const ParamDecl *param : *PL)
      paramIDs.push_back(S.addDeclRef(param));

    unsigned abbrCode = S.DeclTypeAbbrCodes[ParameterListLayout::Code];
    ParameterListLayout::emitRecord(S.Out, S.ScratchRecord, abbrCode, paramIDs);
  }

  /// Writes an array of members for a decl context.
  ///
  /// \param parentID The DeclID of the context.
  /// \param members The decls within the context.
  /// \param isClass True if the context could be a class context (class,
  ///        class extension, or protocol).
  void writeMembers(DeclID parentID, DeclRange members, bool isClass) {
    using namespace decls_block;

    SmallVector<DeclID, 16> memberIDs;
    for (auto member : members) {
      if (!shouldSerializeMember(member))
        continue;

      DeclID memberID = S.addDeclRef(member);
      memberIDs.push_back(memberID);

      if (auto VD = dyn_cast<ValueDecl>(member)) {
        // Record parent->members in subtable of DeclMemberNames
        if (VD->hasName() &&
            !VD->getBaseName().empty()) {
          std::unique_ptr<DeclMembersTable> &memberTable =
            S.DeclMemberNames[VD->getBaseName()].second;
          if (!memberTable) {
            memberTable = llvm::make_unique<DeclMembersTable>();
          }
          (*memberTable)[parentID].push_back(memberID);
        }

        // Same as above, but for @_implements attributes
        if (auto A = VD->getAttrs().getAttribute<ImplementsAttr>()) {
          std::unique_ptr<DeclMembersTable> &memberTable =
            S.DeclMemberNames[A->getMemberName().getBaseName()].second;
          if (!memberTable) {
            memberTable = llvm::make_unique<DeclMembersTable>();
          }
          (*memberTable)[parentID].push_back(memberID);
        }

        // Possibly add a record to ClassMembersForDynamicLookup too.
        if (isClass) {
          if (VD->canBeAccessedByDynamicLookup()) {
            auto &list = S.ClassMembersForDynamicLookup[VD->getBaseName()];
            list.push_back({getKindForTable(VD), memberID});
          }
        }
      }
    }

    unsigned abbrCode = S.DeclTypeAbbrCodes[MembersLayout::Code];
    MembersLayout::emitRecord(S.Out, S.ScratchRecord, abbrCode, memberIDs);
  }

  /// Writes the given pattern, recursively.
  void writePattern(const Pattern *pattern, const DeclContext *owningDC) {
    using namespace decls_block;

    // Retrieve the type of the pattern.
    auto getPatternType = [&] {
      Type type = pattern->getType();

      // If we have an owning context and a contextual type, map out to an
      // interface type.
      if (owningDC && type->hasArchetype())
        type = type->mapTypeOutOfContext();

      return type;
    };

    assert(pattern && "null pattern");
    switch (pattern->getKind()) {
    case PatternKind::Paren: {
      unsigned abbrCode = S.DeclTypeAbbrCodes[ParenPatternLayout::Code];
      ParenPatternLayout::emitRecord(S.Out, S.ScratchRecord, abbrCode,
                                     pattern->isImplicit());
      writePattern(cast<ParenPattern>(pattern)->getSubPattern(), owningDC);
      break;
    }
    case PatternKind::Tuple: {
      auto tuple = cast<TuplePattern>(pattern);

      unsigned abbrCode = S.DeclTypeAbbrCodes[TuplePatternLayout::Code];
      TuplePatternLayout::emitRecord(S.Out, S.ScratchRecord, abbrCode,
                                     S.addTypeRef(getPatternType()),
                                     tuple->getNumElements(),
                                     tuple->isImplicit());

      abbrCode = S.DeclTypeAbbrCodes[TuplePatternEltLayout::Code];
      for (auto &elt : tuple->getElements()) {
        // FIXME: Default argument expressions?
        TuplePatternEltLayout::emitRecord(S.Out, S.ScratchRecord, abbrCode,
                                          S.addDeclBaseNameRef(elt.getLabel()));
        writePattern(elt.getPattern(), owningDC);
      }
      break;
    }
    case PatternKind::Named: {
      auto named = cast<NamedPattern>(pattern);

      unsigned abbrCode = S.DeclTypeAbbrCodes[NamedPatternLayout::Code];
      NamedPatternLayout::emitRecord(S.Out, S.ScratchRecord, abbrCode,
                                     S.addDeclRef(named->getDecl()),
                                     S.addTypeRef(getPatternType()),
                                     named->isImplicit());
      break;
    }
    case PatternKind::Any: {
      unsigned abbrCode = S.DeclTypeAbbrCodes[AnyPatternLayout::Code];
      AnyPatternLayout::emitRecord(S.Out, S.ScratchRecord, abbrCode,
                                   S.addTypeRef(getPatternType()),
                                   pattern->isImplicit());
      break;
    }
    case PatternKind::Typed: {
      auto typed = cast<TypedPattern>(pattern);

      unsigned abbrCode = S.DeclTypeAbbrCodes[TypedPatternLayout::Code];
      TypedPatternLayout::emitRecord(S.Out, S.ScratchRecord, abbrCode,
                                     S.addTypeRef(getPatternType()),
                                     typed->isImplicit());
      writePattern(typed->getSubPattern(), owningDC);
      break;
    }
    case PatternKind::Is:
    case PatternKind::EnumElement:
    case PatternKind::OptionalSome:
    case PatternKind::Bool:
    case PatternKind::Expr:
      llvm_unreachable("Refutable patterns cannot be serialized");

    case PatternKind::Var: {
      auto var = cast<VarPattern>(pattern);

      unsigned abbrCode = S.DeclTypeAbbrCodes[VarPatternLayout::Code];
      VarPatternLayout::emitRecord(S.Out, S.ScratchRecord, abbrCode,
                                   var->isLet(), var->isImplicit());
      writePattern(var->getSubPattern(), owningDC);
      break;
    }
    }
  }

  void writeDefaultWitnessTable(const ProtocolDecl *proto) {
    using namespace decls_block;

    SmallVector<DeclID, 16> witnessIDs;

    for (auto member : proto->getMembers()) {
      if (auto *value = dyn_cast<ValueDecl>(member)) {
        auto witness = proto->getDefaultWitness(value);
        if (!witness)
          continue;

        DeclID requirementID = S.addDeclRef(value);
        DeclID witnessID = S.addDeclRef(witness.getDecl());
        witnessIDs.push_back(requirementID);
        witnessIDs.push_back(witnessID);

        // FIXME: Substitutions
      }
    }

    unsigned abbrCode = S.DeclTypeAbbrCodes[DefaultWitnessTableLayout::Code];
    DefaultWitnessTableLayout::emitRecord(S.Out, S.ScratchRecord,
                                          abbrCode, witnessIDs);
  }

  /// Writes the body text of the provided funciton, if the function is
  /// inlinable and has body text.
  void writeInlinableBodyTextIfNeeded(const AbstractFunctionDecl *AFD) {
    using namespace decls_block;
    // Only serialize the text for an inlinable function body if we're emitting
    // a partial module. It's not needed in the final module file, but it's
    // needed in partial modules so you can emit a parseable interface after
    // merging them.
    if (!S.SF) return;

    if (AFD->getResilienceExpansion() != swift::ResilienceExpansion::Minimal)
      return;

    if (!AFD->hasInlinableBodyText()) return;
    SmallString<128> scratch;
    auto body = AFD->getInlinableBodyText(scratch);

    unsigned abbrCode = S.DeclTypeAbbrCodes[InlinableBodyTextLayout::Code];
    InlinableBodyTextLayout::emitRecord(S.Out, S.ScratchRecord, abbrCode, body);
  }

public:
  DeclSerializer(Serializer &S, DeclID id) : S(S), id(id) {}
  ~DeclSerializer() {
    assert(didVerifyAttrs);
  }

  void visit(const Decl *D) {
    // Emit attributes (if any).
    for (auto Attr : D->getAttrs())
      writeDeclAttribute(Attr);

    if (auto VD = dyn_cast<ValueDecl>(D)) {
      // Hack: synthesize a 'final' attribute if finality was inferred.
      if (VD->isFinal() && !D->getAttrs().hasAttribute<FinalAttr>())
        writeDeclAttribute(
            new (D->getASTContext()) FinalAttr(/*Implicit=*/false));
    }

    if (auto *value = dyn_cast<ValueDecl>(D))
      writeDiscriminatorsIfNeeded(value);

    DeclVisitor<DeclSerializer>::visit(const_cast<Decl *>(D));
  }

  /// If this gets referenced, we forgot to handle a decl.
  void visitDecl(const Decl *) = delete;

  void visitExtensionDecl(const ExtensionDecl *extension) {
    using namespace decls_block;

    verifyAttrSerializable(extension);

    auto contextID = S.addDeclContextRef(extension->getDeclContext());
    Type baseTy = extension->getExtendedType();
    assert(!baseTy->hasUnboundGenericType());
    assert(!baseTy->hasArchetype());

    // FIXME: Use the canonical type here in order to minimize circularity
    // issues at deserialization time. A known problematic case here is
    // "extension of typealias Foo"; "typealias Foo = SomeKit.Bar"; and then
    // trying to import Bar accidentally asking for all of its extensions
    // (perhaps because we're searching for a conformance).
    //
    // We could limit this to only the problematic cases, but it seems like a
    // simpler user model to just always desugar extension types.
    baseTy = baseTy->getCanonicalType();

    // Make sure the base type has registered itself as a provider of generic
    // parameters.
    auto baseNominal = baseTy->getAnyNominal();
    (void)S.addDeclRef(baseNominal);

    auto conformances = extension->getLocalConformances(
                          ConformanceLookupKind::All, nullptr);

    SmallVector<TypeID, 8> inheritedAndDependencyTypes;
    for (auto inherited : extension->getInherited()) {
      assert(!inherited.getType()->hasArchetype());
      inheritedAndDependencyTypes.push_back(S.addTypeRef(inherited.getType()));
    }
    size_t numInherited = inheritedAndDependencyTypes.size();

    llvm::SmallSetVector<Type, 4> dependencies;
    collectDependenciesFromType(dependencies, baseTy, /*excluding*/nullptr);
    for (Requirement req : extension->getGenericRequirements()) {
      collectDependenciesFromRequirement(dependencies, req,
                                         /*excluding*/nullptr);
    }
    for (auto dependencyTy : dependencies)
      inheritedAndDependencyTypes.push_back(S.addTypeRef(dependencyTy));

    unsigned abbrCode = S.DeclTypeAbbrCodes[ExtensionLayout::Code];
    ExtensionLayout::emitRecord(S.Out, S.ScratchRecord, abbrCode,
                                S.addTypeRef(baseTy),
                                contextID,
                                extension->isImplicit(),
                                S.addGenericEnvironmentRef(
                                           extension->getGenericEnvironment()),
                                conformances.size(),
                                numInherited,
                                inheritedAndDependencyTypes);

    bool isClassExtension = false;
    if (baseNominal) {
      isClassExtension = isa<ClassDecl>(baseNominal) ||
                         isa<ProtocolDecl>(baseNominal);
    }

    // Extensions of nested generic types have multiple generic parameter
    // lists. Collect them all, from the innermost to outermost.
    SmallVector<GenericParamList *, 2> allGenericParams;
    for (auto *genericParams = extension->getGenericParams();
         genericParams != nullptr;
         genericParams = genericParams->getOuterParameters()) {
      allGenericParams.push_back(genericParams);
    }

    // Reverse the list, and write the parameter lists, from outermost
    // to innermost.
    std::reverse(allGenericParams.begin(), allGenericParams.end());
    for (auto *genericParams : allGenericParams)
      writeGenericParams(genericParams);

    writeMembers(id, extension->getMembers(), isClassExtension);
    S.writeConformances(conformances, S.DeclTypeAbbrCodes);
  }

  void visitPatternBindingDecl(const PatternBindingDecl *binding) {
    using namespace decls_block;
    verifyAttrSerializable(binding);

    auto contextID = S.addDeclContextRef(binding->getDeclContext());
    SmallVector<uint64_t, 2> initContextIDs;
    for (unsigned i : range(binding->getNumPatternEntries())) {
      auto initContextID =
          S.addDeclContextRef(binding->getPatternList()[i].getInitContext());
      if (!initContextIDs.empty()) {
        initContextIDs.push_back(initContextID);
      } else if (initContextID) {
        initContextIDs.append(i, 0);
        initContextIDs.push_back(initContextID);
      }
    }

    unsigned abbrCode = S.DeclTypeAbbrCodes[PatternBindingLayout::Code];
    PatternBindingLayout::emitRecord(
        S.Out, S.ScratchRecord, abbrCode, contextID, binding->isImplicit(),
        binding->isStatic(),
        uint8_t(getStableStaticSpelling(binding->getStaticSpelling())),
        binding->getNumPatternEntries(),
        initContextIDs);

    DeclContext *owningDC = nullptr;
    if (binding->getDeclContext()->isTypeContext())
      owningDC = binding->getDeclContext();

    for (auto entry : binding->getPatternList()) {
      writePattern(entry.getPattern(), owningDC);
      // Ignore initializer; external clients don't need to know about it.
    }
  }

  void visitPrecedenceGroupDecl(const PrecedenceGroupDecl *group) {
    using namespace decls_block;
    verifyAttrSerializable(group);

    auto contextID = S.addDeclContextRef(group->getDeclContext());
    auto nameID = S.addDeclBaseNameRef(group->getName());
    auto associativity = getRawStableAssociativity(group->getAssociativity());

    SmallVector<DeclID, 8> relations;
    for (auto &rel : group->getHigherThan())
      relations.push_back(S.addDeclRef(rel.Group));
    for (auto &rel : group->getLowerThan())
      relations.push_back(S.addDeclRef(rel.Group));

    unsigned abbrCode = S.DeclTypeAbbrCodes[PrecedenceGroupLayout::Code];
    PrecedenceGroupLayout::emitRecord(S.Out, S.ScratchRecord, abbrCode,
                                      nameID, contextID, associativity,
                                      group->isAssignment(),
                                      group->getHigherThan().size(),
                                      relations);
  }

  void visitInfixOperatorDecl(const InfixOperatorDecl *op) {
    using namespace decls_block;
    verifyAttrSerializable(op);

    auto contextID = S.addDeclContextRef(op->getDeclContext());
    auto nameID = S.addDeclBaseNameRef(op->getName());
    auto groupID = S.addDeclRef(op->getPrecedenceGroup());
    SmallVector<DeclID, 1> designatedNominalTypeDeclIDs;
    for (auto *decl : op->getDesignatedNominalTypes())
      designatedNominalTypeDeclIDs.push_back(S.addDeclRef(decl));

    unsigned abbrCode = S.DeclTypeAbbrCodes[InfixOperatorLayout::Code];
    InfixOperatorLayout::emitRecord(S.Out, S.ScratchRecord, abbrCode, nameID,
                                    contextID, groupID,
                                    designatedNominalTypeDeclIDs);

  }

  template <typename Layout>
  void visitUnaryOperatorDecl(const OperatorDecl *op) {
    auto contextID = S.addDeclContextRef(op->getDeclContext());
    SmallVector<DeclID, 1> designatedNominalTypeDeclIDs;
    for (auto *decl : op->getDesignatedNominalTypes())
      designatedNominalTypeDeclIDs.push_back(S.addDeclRef(decl));

    unsigned abbrCode = S.DeclTypeAbbrCodes[Layout::Code];
    Layout::emitRecord(S.Out, S.ScratchRecord, abbrCode,
                       S.addDeclBaseNameRef(op->getName()),
                       contextID, designatedNominalTypeDeclIDs);
  }

  void visitPrefixOperatorDecl(const PrefixOperatorDecl *op) {
    using namespace decls_block;
    verifyAttrSerializable(op);
    visitUnaryOperatorDecl<PrefixOperatorLayout>(op);
  }

  void visitPostfixOperatorDecl(const PostfixOperatorDecl *op) {
    using namespace decls_block;
    verifyAttrSerializable(op);
    visitUnaryOperatorDecl<PostfixOperatorLayout>(op);
  }

  void visitTypeAliasDecl(const TypeAliasDecl *typeAlias) {
    using namespace decls_block;
    assert(!typeAlias->isObjC() && "ObjC typealias is not meaningful");
    verifyAttrSerializable(typeAlias);

    auto contextID = S.addDeclContextRef(typeAlias->getDeclContext());

    auto underlying = typeAlias->getUnderlyingTypeLoc().getType();

    llvm::SmallSetVector<Type, 4> dependencies;
    collectDependenciesFromType(dependencies, underlying->getCanonicalType(),
                                /*excluding*/nullptr);
    for (Requirement req : typeAlias->getGenericRequirements()) {
      collectDependenciesFromRequirement(dependencies, req,
                                         /*excluding*/nullptr);
    }

    SmallVector<TypeID, 4> dependencyIDs;
    for (Type dep : dependencies)
      dependencyIDs.push_back(S.addTypeRef(dep));

    uint8_t rawAccessLevel =
      getRawStableAccessLevel(typeAlias->getFormalAccess());

    unsigned abbrCode = S.DeclTypeAbbrCodes[TypeAliasLayout::Code];
    TypeAliasLayout::emitRecord(S.Out, S.ScratchRecord, abbrCode,
                                S.addDeclBaseNameRef(typeAlias->getName()),
                                contextID,
                                S.addTypeRef(underlying),
                                /*no longer used*/TypeID(),
                                typeAlias->isImplicit(),
                                S.addGenericEnvironmentRef(
                                             typeAlias->getGenericEnvironment()),
                                rawAccessLevel,
                                dependencyIDs);
    writeGenericParams(typeAlias->getGenericParams());
  }

  void visitGenericTypeParamDecl(const GenericTypeParamDecl *genericParam) {
    using namespace decls_block;
    verifyAttrSerializable(genericParam);

    unsigned abbrCode = S.DeclTypeAbbrCodes[GenericTypeParamDeclLayout::Code];
    GenericTypeParamDeclLayout::emitRecord(S.Out, S.ScratchRecord, abbrCode,
                                S.addDeclBaseNameRef(genericParam->getName()),
                                genericParam->isImplicit(),
                                genericParam->getDepth(),
                                genericParam->getIndex());
  }

  void visitAssociatedTypeDecl(const AssociatedTypeDecl *assocType) {
    using namespace decls_block;
    verifyAttrSerializable(assocType);

    auto contextID = S.addDeclContextRef(assocType->getDeclContext());
    SmallVector<DeclID, 4> overriddenAssocTypeIDs;
    for (auto overridden : assocType->getOverriddenDecls()) {
      overriddenAssocTypeIDs.push_back(S.addDeclRef(overridden));
    }

    unsigned abbrCode = S.DeclTypeAbbrCodes[AssociatedTypeDeclLayout::Code];
    AssociatedTypeDeclLayout::emitRecord(
      S.Out, S.ScratchRecord, abbrCode,
      S.addDeclBaseNameRef(assocType->getName()),
      contextID,
      S.addTypeRef(assocType->getDefaultDefinitionType()),
      assocType->isImplicit(),
      overriddenAssocTypeIDs);
  }

  void visitStructDecl(const StructDecl *theStruct) {
    using namespace decls_block;
    verifyAttrSerializable(theStruct);

    auto contextID = S.addDeclContextRef(theStruct->getDeclContext());

    auto conformances = theStruct->getLocalConformances(
                          ConformanceLookupKind::All, nullptr);

    SmallVector<TypeID, 4> inheritedAndDependencyTypes;
    for (auto inherited : theStruct->getInherited()) {
      assert(!inherited.getType()->hasArchetype());
      inheritedAndDependencyTypes.push_back(S.addTypeRef(inherited.getType()));
    }

    llvm::SmallSetVector<Type, 4> dependencyTypes;
    for (Requirement req : theStruct->getGenericRequirements()) {
      collectDependenciesFromRequirement(dependencyTypes, req,
                                         /*excluding*/nullptr);
    }
    for (Type ty : dependencyTypes)
      inheritedAndDependencyTypes.push_back(S.addTypeRef(ty));

    uint8_t rawAccessLevel =
      getRawStableAccessLevel(theStruct->getFormalAccess());

    unsigned abbrCode = S.DeclTypeAbbrCodes[StructLayout::Code];
    StructLayout::emitRecord(S.Out, S.ScratchRecord, abbrCode,
                             S.addDeclBaseNameRef(theStruct->getName()),
                             contextID,
                             theStruct->isImplicit(),
                             theStruct->isObjC(),
                             S.addGenericEnvironmentRef(
                                            theStruct->getGenericEnvironment()),
                             rawAccessLevel,
                             conformances.size(),
                             theStruct->getInherited().size(),
                             inheritedAndDependencyTypes);


    writeGenericParams(theStruct->getGenericParams());
    writeMembers(id, theStruct->getMembers(), false);
    S.writeConformances(conformances, S.DeclTypeAbbrCodes);
  }

  void visitEnumDecl(const EnumDecl *theEnum) {
    using namespace decls_block;
    verifyAttrSerializable(theEnum);

    auto contextID = S.addDeclContextRef(theEnum->getDeclContext());

    auto conformances = theEnum->getLocalConformances(
                          ConformanceLookupKind::All, nullptr);

    SmallVector<TypeID, 4> inheritedAndDependencyTypes;
    for (auto inherited : theEnum->getInherited()) {
      assert(!inherited.getType()->hasArchetype());
      inheritedAndDependencyTypes.push_back(S.addTypeRef(inherited.getType()));
    }

    llvm::SmallSetVector<Type, 4> dependencyTypes;
    for (const EnumElementDecl *nextElt : theEnum->getAllElements()) {
      if (!nextElt->hasAssociatedValues())
        continue;
      // FIXME: Types in the same module are still important for enums. It's
      // possible an enum element has a payload that references a type
      // declaration from the same module that can't be imported (for whatever
      // reason). However, we need a more robust handling of deserialization
      // dependencies that can handle circularities. rdar://problem/32359173
      collectDependenciesFromType(dependencyTypes,
                                  nextElt->getArgumentInterfaceType(),
                                  /*excluding*/theEnum->getParentModule());
    }
    for (Requirement req : theEnum->getGenericRequirements()) {
      collectDependenciesFromRequirement(dependencyTypes, req,
                                         /*excluding*/nullptr);
    }
    for (Type ty : dependencyTypes)
      inheritedAndDependencyTypes.push_back(S.addTypeRef(ty));

    uint8_t rawAccessLevel =
      getRawStableAccessLevel(theEnum->getFormalAccess());

    unsigned abbrCode = S.DeclTypeAbbrCodes[EnumLayout::Code];
    EnumLayout::emitRecord(S.Out, S.ScratchRecord, abbrCode,
                            S.addDeclBaseNameRef(theEnum->getName()),
                            contextID,
                            theEnum->isImplicit(),
                            theEnum->isObjC(),
                            S.addGenericEnvironmentRef(
                                             theEnum->getGenericEnvironment()),
                            S.addTypeRef(theEnum->getRawType()),
                            rawAccessLevel,
                            conformances.size(),
                            theEnum->getInherited().size(),
                            inheritedAndDependencyTypes);

    writeGenericParams(theEnum->getGenericParams());
    writeMembers(id, theEnum->getMembers(), false);
    S.writeConformances(conformances, S.DeclTypeAbbrCodes);
  }

  void visitClassDecl(const ClassDecl *theClass) {
    using namespace decls_block;
    verifyAttrSerializable(theClass);
    assert(!theClass->isForeign());

    auto contextID = S.addDeclContextRef(theClass->getDeclContext());

    auto conformances = theClass->getLocalConformances(
                          ConformanceLookupKind::NonInherited, nullptr);

    SmallVector<TypeID, 4> inheritedAndDependencyTypes;
    for (auto inherited : theClass->getInherited()) {
      assert(!inherited.getType()->hasArchetype());
      inheritedAndDependencyTypes.push_back(S.addTypeRef(inherited.getType()));
    }

    llvm::SmallSetVector<Type, 4> dependencyTypes;
    if (theClass->hasSuperclass()) {
      // FIXME: Nested types can still be a problem here: it's possible that (for
      // whatever reason) they won't be able to be deserialized, in which case
      // we'll be in trouble forming the actual superclass type. However, we
      // need a more robust handling of deserialization dependencies that can
      // handle circularities. rdar://problem/50835214
      collectDependenciesFromType(dependencyTypes, theClass->getSuperclass(),
                                  /*excluding*/theClass);
    }
    for (Requirement req : theClass->getGenericRequirements()) {
      collectDependenciesFromRequirement(dependencyTypes, req,
                                         /*excluding*/nullptr);
    }
    for (Type ty : dependencyTypes)
      inheritedAndDependencyTypes.push_back(S.addTypeRef(ty));

    uint8_t rawAccessLevel =
      getRawStableAccessLevel(theClass->getFormalAccess());

    bool inheritsSuperclassInitializers =
        const_cast<ClassDecl *>(theClass)->
          inheritsSuperclassInitializers(nullptr);

    unsigned abbrCode = S.DeclTypeAbbrCodes[ClassLayout::Code];
    ClassLayout::emitRecord(S.Out, S.ScratchRecord, abbrCode,
                            S.addDeclBaseNameRef(theClass->getName()),
                            contextID,
                            theClass->isImplicit(),
                            theClass->isObjC(),
                            theClass->requiresStoredPropertyInits(),
                            inheritsSuperclassInitializers,
                            S.addGenericEnvironmentRef(
                                             theClass->getGenericEnvironment()),
                            S.addTypeRef(theClass->getSuperclass()),
                            rawAccessLevel,
                            conformances.size(),
                            theClass->getInherited().size(),
                            inheritedAndDependencyTypes);

    writeGenericParams(theClass->getGenericParams());
    writeMembers(id, theClass->getMembers(), true);
    S.writeConformances(conformances, S.DeclTypeAbbrCodes);
  }

  void visitProtocolDecl(const ProtocolDecl *proto) {
    using namespace decls_block;
    verifyAttrSerializable(proto);

    auto contextID = S.addDeclContextRef(proto->getDeclContext());

    SmallVector<DeclID, 8> inherited;
    for (auto element : proto->getInherited()) {
      assert(!element.getType()->hasArchetype());
      inherited.push_back(S.addTypeRef(element.getType()));
    }

    uint8_t rawAccessLevel = getRawStableAccessLevel(proto->getFormalAccess());

    unsigned abbrCode = S.DeclTypeAbbrCodes[ProtocolLayout::Code];
    ProtocolLayout::emitRecord(S.Out, S.ScratchRecord, abbrCode,
                               S.addDeclBaseNameRef(proto->getName()),
                               contextID,
                               proto->isImplicit(),
                               const_cast<ProtocolDecl *>(proto)
                                 ->requiresClass(),
                               proto->isObjC(),
                               proto->existentialTypeSupported(
                                 /*resolver=*/nullptr),
                               S.addGenericEnvironmentRef(
                                                proto->getGenericEnvironment()),
                               S.addTypeRef(proto->getSuperclass()),
                               rawAccessLevel,
                               inherited);

    const_cast<ProtocolDecl*>(proto)->createGenericParamsIfMissing();
    writeGenericParams(proto->getGenericParams());
    S.writeGenericRequirements(
      proto->getRequirementSignature(), S.DeclTypeAbbrCodes);
    writeMembers(id, proto->getMembers(), true);
    writeDefaultWitnessTable(proto);
  }

  void visitVarDecl(const VarDecl *var) {
    using namespace decls_block;
    verifyAttrSerializable(var);

    auto contextID = S.addDeclContextRef(var->getDeclContext());

    Accessors accessors = getAccessors(var);
    uint8_t rawAccessLevel = getRawStableAccessLevel(var->getFormalAccess());
    uint8_t rawSetterAccessLevel = rawAccessLevel;
    if (var->isSettable(nullptr))
      rawSetterAccessLevel =
        getRawStableAccessLevel(var->getSetterFormalAccess());

    unsigned numBackingProperties = 0;
    Type ty = var->getInterfaceType();
    SmallVector<TypeID, 2> arrayFields;
    for (auto accessor : accessors.Decls)
      arrayFields.push_back(S.addDeclRef(accessor));
    if (auto backingInfo = var->getPropertyDelegateBackingPropertyInfo()) {
      if (backingInfo.backingVar) {
        ++numBackingProperties;
        arrayFields.push_back(S.addDeclRef(backingInfo.backingVar));
      }
      if (backingInfo.storageDelegateVar) {
        ++numBackingProperties;
        arrayFields.push_back(S.addDeclRef(backingInfo.storageDelegateVar));
      }
    }
    for (Type dependency : collectDependenciesFromType(ty->getCanonicalType()))
      arrayFields.push_back(S.addTypeRef(dependency));

    unsigned abbrCode = S.DeclTypeAbbrCodes[VarLayout::Code];
    VarLayout::emitRecord(S.Out, S.ScratchRecord, abbrCode,
                          S.addDeclBaseNameRef(var->getName()),
                          contextID,
                          var->isImplicit(),
                          var->isObjC(),
                          var->isStatic(),
                          getRawStableVarDeclSpecifier(var->getSpecifier()),
                          var->hasNonPatternBindingInit(),
                          var->isGetterMutating(),
                          var->isSetterMutating(),
                          accessors.OpaqueReadOwnership,
                          accessors.ReadImpl,
                          accessors.WriteImpl,
                          accessors.ReadWriteImpl,
                          accessors.Decls.size(),
                          S.addTypeRef(ty),
                          S.addDeclRef(var->getOverriddenDecl()),
                          rawAccessLevel, rawSetterAccessLevel,
                          S.addDeclRef(var->getOpaqueResultTypeDecl()),
                          numBackingProperties,
                          arrayFields);
  }

  void visitParamDecl(const ParamDecl *param) {
    using namespace decls_block;
    verifyAttrSerializable(param);

    auto contextID = S.addDeclContextRef(param->getDeclContext());
    Type interfaceType = param->getInterfaceType();

    // Only save the text for normal and stored property default arguments, not
    // any of the special ones.
    StringRef defaultArgumentText;
    SmallString<128> scratch;
    swift::DefaultArgumentKind argKind = param->getDefaultArgumentKind();
    if (argKind == swift::DefaultArgumentKind::Normal ||
        argKind == swift::DefaultArgumentKind::StoredProperty)
      defaultArgumentText =
        param->getDefaultValueStringRepresentation(scratch);

    unsigned abbrCode = S.DeclTypeAbbrCodes[ParamLayout::Code];
    ParamLayout::emitRecord(S.Out, S.ScratchRecord, abbrCode,
        S.addDeclBaseNameRef(param->getArgumentName()),
        S.addDeclBaseNameRef(param->getName()),
        contextID,
        getRawStableVarDeclSpecifier(param->getSpecifier()),
        S.addTypeRef(interfaceType),
        param->isVariadic(),
        param->isAutoClosure(),
        getRawStableDefaultArgumentKind(argKind),
        defaultArgumentText);

    if (interfaceType->hasError()) {
      param->getDeclContext()->dumpContext();
      interfaceType->dump();
      llvm_unreachable("error in interface type of parameter");
    }
  }

  void visitFuncDecl(const FuncDecl *fn) {
    using namespace decls_block;
    verifyAttrSerializable(fn);

    auto contextID = S.addDeclContextRef(fn->getDeclContext());

    unsigned abbrCode = S.DeclTypeAbbrCodes[FuncLayout::Code];
    SmallVector<IdentifierID, 4> nameComponentsAndDependencies;
    nameComponentsAndDependencies.push_back(
        S.addDeclBaseNameRef(fn->getFullName().getBaseName()));
    for (auto argName : fn->getFullName().getArgumentNames())
      nameComponentsAndDependencies.push_back(S.addDeclBaseNameRef(argName));

    uint8_t rawAccessLevel = getRawStableAccessLevel(fn->getFormalAccess());

    Type ty = fn->getInterfaceType();
    for (auto dependency : collectDependenciesFromType(ty->getCanonicalType()))
      nameComponentsAndDependencies.push_back(S.addTypeRef(dependency));

    FuncLayout::emitRecord(S.Out, S.ScratchRecord, abbrCode,
                           contextID,
                           fn->isImplicit(),
                           fn->isStatic(),
                           uint8_t(
                             getStableStaticSpelling(fn->getStaticSpelling())),
                           fn->isObjC(),
                           uint8_t(
                             getStableSelfAccessKind(fn->getSelfAccessKind())),
                           fn->hasDynamicSelf(),
                           fn->hasForcedStaticDispatch(),
                           fn->hasThrows(),
                           S.addGenericEnvironmentRef(
                                                  fn->getGenericEnvironment()),
                           S.addTypeRef(fn->getResultInterfaceType()),
                           S.addDeclRef(fn->getOperatorDecl()),
                           S.addDeclRef(fn->getOverriddenDecl()),
                           fn->getFullName().getArgumentNames().size() +
                             fn->getFullName().isCompoundName(),
                           rawAccessLevel,
                           fn->needsNewVTableEntry(),
                           S.addDeclRef(fn->getOpaqueResultTypeDecl()),
                           nameComponentsAndDependencies);

    writeGenericParams(fn->getGenericParams());

    // Write the body parameters.
    writeParameterList(fn->getParameters());

    if (auto errorConvention = fn->getForeignErrorConvention())
      writeForeignErrorConvention(*errorConvention);

    writeInlinableBodyTextIfNeeded(fn);
  }

  void visitOpaqueTypeDecl(const OpaqueTypeDecl *opaqueDecl) {
    using namespace decls_block;
    verifyAttrSerializable(opaqueDecl);

    auto namingDeclID = S.addDeclRef(opaqueDecl->getNamingDecl());
    auto contextID = S.addDeclContextRef(opaqueDecl->getDeclContext());
    auto interfaceSigID = S.addGenericSignatureRef(
        opaqueDecl->getOpaqueInterfaceGenericSignature());
    auto interfaceTypeID =
      S.addTypeRef(opaqueDecl->getUnderlyingInterfaceType());

    auto genericEnvID = S.addGenericEnvironmentRef(opaqueDecl->getGenericEnvironment());

    SubstitutionMapID underlyingTypeID = 0;
    if (auto underlying = opaqueDecl->getUnderlyingTypeSubstitutions())
      underlyingTypeID = S.addSubstitutionMapRef(*underlying);

    unsigned abbrCode = S.DeclTypeAbbrCodes[OpaqueTypeLayout::Code];
    OpaqueTypeLayout::emitRecord(S.Out, S.ScratchRecord, abbrCode,
                                 contextID, namingDeclID, interfaceSigID,
                                 interfaceTypeID, genericEnvID,
                                 underlyingTypeID);
    writeGenericParams(opaqueDecl->getGenericParams());
  }

  void visitAccessorDecl(const AccessorDecl *fn) {
    using namespace decls_block;
    verifyAttrSerializable(fn);

    auto contextID = S.addDeclContextRef(fn->getDeclContext());

    unsigned abbrCode = S.DeclTypeAbbrCodes[AccessorLayout::Code];

    uint8_t rawAccessLevel = getRawStableAccessLevel(fn->getFormalAccess());
    uint8_t rawAccessorKind =
      uint8_t(getStableAccessorKind(fn->getAccessorKind()));

    Type ty = fn->getInterfaceType();
    SmallVector<IdentifierID, 4> dependencies;
    for (auto dependency : collectDependenciesFromType(ty->getCanonicalType()))
      dependencies.push_back(S.addTypeRef(dependency));

    AccessorLayout::emitRecord(S.Out, S.ScratchRecord, abbrCode,
                               contextID,
                               fn->isImplicit(),
                               fn->isStatic(),
                               uint8_t(getStableStaticSpelling(
                                                  fn->getStaticSpelling())),
                               fn->isObjC(),
                               uint8_t(getStableSelfAccessKind(
                                                  fn->getSelfAccessKind())),
                               fn->hasDynamicSelf(),
                               fn->hasForcedStaticDispatch(),
                               fn->hasThrows(),
                               S.addGenericEnvironmentRef(
                                                  fn->getGenericEnvironment()),
                               S.addTypeRef(fn->getResultInterfaceType()),
                               S.addDeclRef(fn->getOverriddenDecl()),
                               S.addDeclRef(fn->getStorage()),
                               rawAccessorKind,
                               rawAccessLevel,
                               fn->needsNewVTableEntry(),
                               dependencies);

    writeGenericParams(fn->getGenericParams());

    // Write the body parameters.
    writeParameterList(fn->getParameters());

    if (auto errorConvention = fn->getForeignErrorConvention())
      writeForeignErrorConvention(*errorConvention);

    writeInlinableBodyTextIfNeeded(fn);
  }

  void visitEnumElementDecl(const EnumElementDecl *elem) {
    using namespace decls_block;
    verifyAttrSerializable(elem);

    auto contextID = S.addDeclContextRef(elem->getDeclContext());

    SmallVector<IdentifierID, 4> nameComponentsAndDependencies;
    auto baseName = S.addDeclBaseNameRef(elem->getBaseName());
    nameComponentsAndDependencies.push_back(baseName);
    for (auto argName : elem->getFullName().getArgumentNames())
      nameComponentsAndDependencies.push_back(S.addDeclBaseNameRef(argName));

    Type ty = elem->getInterfaceType();
    for (Type dependency : collectDependenciesFromType(ty->getCanonicalType()))
      nameComponentsAndDependencies.push_back(S.addTypeRef(dependency));

    // We only serialize the raw values of @objc enums, because they're part
    // of the ABI. That isn't the case for Swift enums.
    auto RawValueKind = EnumElementRawValueKind::None;
    bool Negative = false;
    StringRef RawValueText;
    if (elem->getParentEnum()->isObjC()) {
      // Currently ObjC enums always have integer raw values.
      RawValueKind = EnumElementRawValueKind::IntegerLiteral;
      auto ILE = cast<IntegerLiteralExpr>(elem->getRawValueExpr());
      RawValueText = ILE->getDigitsText();
      Negative = ILE->isNegative();
    }

    unsigned abbrCode = S.DeclTypeAbbrCodes[EnumElementLayout::Code];
    EnumElementLayout::emitRecord(S.Out, S.ScratchRecord, abbrCode,
                                  contextID,
                                  elem->isImplicit(),
                                  elem->hasAssociatedValues(),
                                  (unsigned)RawValueKind,
                                  Negative,
                                  S.addUniquedStringRef(RawValueText),
                                  elem->getFullName().getArgumentNames().size()+1,
                                  nameComponentsAndDependencies);
    if (auto *PL = elem->getParameterList())
      writeParameterList(PL);
  }

  void visitSubscriptDecl(const SubscriptDecl *subscript) {
    using namespace decls_block;
    verifyAttrSerializable(subscript);

    auto contextID = S.addDeclContextRef(subscript->getDeclContext());

    Accessors accessors = getAccessors(subscript);

    SmallVector<IdentifierID, 4> nameComponentsAndDependencies;
    for (auto argName : subscript->getFullName().getArgumentNames())
      nameComponentsAndDependencies.push_back(S.addDeclBaseNameRef(argName));

    for (auto accessor : accessors.Decls)
      nameComponentsAndDependencies.push_back(S.addDeclRef(accessor));

    Type ty = subscript->getInterfaceType();
    for (Type dependency : collectDependenciesFromType(ty->getCanonicalType()))
      nameComponentsAndDependencies.push_back(S.addTypeRef(dependency));

    uint8_t rawAccessLevel =
      getRawStableAccessLevel(subscript->getFormalAccess());
    uint8_t rawSetterAccessLevel = rawAccessLevel;
    if (subscript->isSettable())
      rawSetterAccessLevel =
        getRawStableAccessLevel(subscript->getSetterFormalAccess());
    uint8_t rawStaticSpelling =
      uint8_t(getStableStaticSpelling(subscript->getStaticSpelling()));

    unsigned abbrCode = S.DeclTypeAbbrCodes[SubscriptLayout::Code];
    SubscriptLayout::emitRecord(S.Out, S.ScratchRecord, abbrCode,
                                contextID,
                                subscript->isImplicit(),
                                subscript->isObjC(),
                                subscript->isGetterMutating(),
                                subscript->isSetterMutating(),
                                accessors.OpaqueReadOwnership,
                                accessors.ReadImpl,
                                accessors.WriteImpl,
                                accessors.ReadWriteImpl,
                                accessors.Decls.size(),
                                S.addGenericEnvironmentRef(
                                            subscript->getGenericEnvironment()),
                                S.addTypeRef(subscript->getElementInterfaceType()),
                                S.addDeclRef(subscript->getOverriddenDecl()),
                                rawAccessLevel,
                                rawSetterAccessLevel,
                                rawStaticSpelling,
                                subscript->
                                  getFullName().getArgumentNames().size(),
                                S.addDeclRef(subscript->getOpaqueResultTypeDecl()),
                                nameComponentsAndDependencies);

    writeGenericParams(subscript->getGenericParams());
    writeParameterList(subscript->getIndices());
  }

  void visitConstructorDecl(const ConstructorDecl *ctor) {
    using namespace decls_block;
    verifyAttrSerializable(ctor);

    auto contextID = S.addDeclContextRef(ctor->getDeclContext());

    SmallVector<IdentifierID, 4> nameComponentsAndDependencies;
    for (auto argName : ctor->getFullName().getArgumentNames())
      nameComponentsAndDependencies.push_back(S.addDeclBaseNameRef(argName));

    Type ty = ctor->getInterfaceType();
    for (Type dependency : collectDependenciesFromType(ty->getCanonicalType()))
      nameComponentsAndDependencies.push_back(S.addTypeRef(dependency));

    uint8_t rawAccessLevel = getRawStableAccessLevel(ctor->getFormalAccess());

    bool firstTimeRequired = ctor->isRequired();
    if (auto *overridden = ctor->getOverriddenDecl())
      if (firstTimeRequired && overridden->isRequired())
        firstTimeRequired = false;

    unsigned abbrCode = S.DeclTypeAbbrCodes[ConstructorLayout::Code];
    ConstructorLayout::emitRecord(S.Out, S.ScratchRecord, abbrCode,
                                  contextID,
                                  getRawStableOptionalTypeKind(
                                    ctor->getFailability()),
                                  ctor->isImplicit(),
                                  ctor->isObjC(),
                                  ctor->hasStubImplementation(),
                                  ctor->hasThrows(),
                                  getStableCtorInitializerKind(
                                    ctor->getInitKind()),
                                  S.addGenericEnvironmentRef(
                                                 ctor->getGenericEnvironment()),
                                  S.addDeclRef(ctor->getOverriddenDecl()),
                                  rawAccessLevel,
                                  ctor->needsNewVTableEntry(),
                                  firstTimeRequired,
                                  ctor->getFullName().getArgumentNames().size(),
                                  nameComponentsAndDependencies);

    writeGenericParams(ctor->getGenericParams());
    writeParameterList(ctor->getParameters());

    if (auto errorConvention = ctor->getForeignErrorConvention())
      writeForeignErrorConvention(*errorConvention);

    writeInlinableBodyTextIfNeeded(ctor);
  }

  void visitDestructorDecl(const DestructorDecl *dtor) {
    using namespace decls_block;
    verifyAttrSerializable(dtor);

    auto contextID = S.addDeclContextRef(dtor->getDeclContext());

    unsigned abbrCode = S.DeclTypeAbbrCodes[DestructorLayout::Code];
    DestructorLayout::emitRecord(S.Out, S.ScratchRecord, abbrCode,
                                 contextID,
                                 dtor->isImplicit(),
                                 dtor->isObjC(),
                                 S.addGenericEnvironmentRef(
                                                dtor->getGenericEnvironment()));
    writeInlinableBodyTextIfNeeded(dtor);
  }

  void visitTopLevelCodeDecl(const TopLevelCodeDecl *) {
    // Top-level code is ignored; external clients don't need to know about it.
  }

  void visitImportDecl(const ImportDecl *) {
    llvm_unreachable("import decls should not be serialized");
  }

  void visitIfConfigDecl(const IfConfigDecl *) {
    llvm_unreachable("#if block declarations should not be serialized");
  }

  void visitPoundDiagnosticDecl(const PoundDiagnosticDecl *) {
    llvm_unreachable("#warning/#error declarations should not be serialized");
  }

  void visitEnumCaseDecl(const EnumCaseDecl *) {
    llvm_unreachable("enum case decls should not be serialized");
  }

  void visitModuleDecl(const ModuleDecl *) {
    llvm_unreachable("module decls are not serialized");
  }

  void visitMissingMemberDecl(const MissingMemberDecl *) {
    llvm_unreachable("member placeholders shouldn't be serialized");
  }
};

void Serializer::writeDecl(const Decl *D) {
  using namespace decls_block;

  PrettyStackTraceDecl trace("serializing", D);

  auto id = DeclAndTypeIDs[D];
  assert(id != 0 && "decl or type not referenced properly");
  (void)id;

  assert((id - 1) == DeclOffsets.size());
  assert((TypeOffsets.empty() || TypeOffsets.back() != Out.GetCurrentBitNo()) &&
         "encoding Decl and Type to the same offset");
  DeclOffsets.push_back(Out.GetCurrentBitNo());
  SWIFT_DEFER {
    // This is important enough to leave on in Release builds.
    if (DeclOffsets.back() == Out.GetCurrentBitNo()) {
      llvm::PrettyStackTraceString message("failed to serialize anything");
      abort();
    }
  };

  assert(!D->isInvalid() && "cannot create a module with an invalid decl");
  if (isDeclXRef(D)) {
    writeCrossReference(D);
    return;
  }

  assert(!D->hasClangNode() && "imported decls should use cross-references");

  DeclSerializer(*this, id).visit(D);
}

#define SIMPLE_CASE(TYPENAME, VALUE) \
  case swift::TYPENAME::VALUE: return uint8_t(serialization::TYPENAME::VALUE);

/// Translate from the AST function representation enum to the Serialization enum
/// values, which are guaranteed to be stable.
static uint8_t getRawStableFunctionTypeRepresentation(
                                       swift::FunctionType::Representation cc) {
  switch (cc) {
  SIMPLE_CASE(FunctionTypeRepresentation, Swift)
  SIMPLE_CASE(FunctionTypeRepresentation, Block)
  SIMPLE_CASE(FunctionTypeRepresentation, Thin)
  SIMPLE_CASE(FunctionTypeRepresentation, CFunctionPointer)
  }
  llvm_unreachable("bad calling convention");
}

/// Translate from the AST function representation enum to the Serialization enum
/// values, which are guaranteed to be stable.
static uint8_t getRawStableSILFunctionTypeRepresentation(
                                    swift::SILFunctionType::Representation cc) {
  switch (cc) {
  SIMPLE_CASE(SILFunctionTypeRepresentation, Thick)
  SIMPLE_CASE(SILFunctionTypeRepresentation, Block)
  SIMPLE_CASE(SILFunctionTypeRepresentation, Thin)
  SIMPLE_CASE(SILFunctionTypeRepresentation, CFunctionPointer)
  SIMPLE_CASE(SILFunctionTypeRepresentation, Method)
  SIMPLE_CASE(SILFunctionTypeRepresentation, ObjCMethod)
  SIMPLE_CASE(SILFunctionTypeRepresentation, WitnessMethod)
  SIMPLE_CASE(SILFunctionTypeRepresentation, Closure)
  }
  llvm_unreachable("bad calling convention");
}

/// Translate from the AST coroutine-kind enum to the Serialization enum
/// values, which are guaranteed to be stable.
static uint8_t getRawStableSILCoroutineKind(
                                    swift::SILCoroutineKind kind) {
  switch (kind) {
  SIMPLE_CASE(SILCoroutineKind, None)
  SIMPLE_CASE(SILCoroutineKind, YieldOnce)
  SIMPLE_CASE(SILCoroutineKind, YieldMany)
  }
  llvm_unreachable("bad kind");
}

/// Translate from the AST ownership enum to the Serialization enum
/// values, which are guaranteed to be stable.
static uint8_t
getRawStableReferenceOwnership(swift::ReferenceOwnership ownership) {
  switch (ownership) {
  SIMPLE_CASE(ReferenceOwnership, Strong)
#define REF_STORAGE(Name, ...) \
  SIMPLE_CASE(ReferenceOwnership, Name)
#include "swift/AST/ReferenceStorage.def"
  }
  llvm_unreachable("bad ownership kind");
}
/// Translate from the AST ownership enum to the Serialization enum
/// values, which are guaranteed to be stable.
static uint8_t getRawStableValueOwnership(swift::ValueOwnership ownership) {
  switch (ownership) {
  SIMPLE_CASE(ValueOwnership, Default)
  SIMPLE_CASE(ValueOwnership, InOut)
  SIMPLE_CASE(ValueOwnership, Shared)
  SIMPLE_CASE(ValueOwnership, Owned)
  }
  llvm_unreachable("bad ownership kind");
}

/// Translate from the AST ParameterConvention enum to the
/// Serialization enum values, which are guaranteed to be stable.
static uint8_t getRawStableParameterConvention(swift::ParameterConvention pc) {
  switch (pc) {
  SIMPLE_CASE(ParameterConvention, Indirect_In)
  SIMPLE_CASE(ParameterConvention, Indirect_In_Constant)
  SIMPLE_CASE(ParameterConvention, Indirect_In_Guaranteed)
  SIMPLE_CASE(ParameterConvention, Indirect_Inout)
  SIMPLE_CASE(ParameterConvention, Indirect_InoutAliasable)
  SIMPLE_CASE(ParameterConvention, Direct_Owned)
  SIMPLE_CASE(ParameterConvention, Direct_Unowned)
  SIMPLE_CASE(ParameterConvention, Direct_Guaranteed)
  }
  llvm_unreachable("bad parameter convention kind");
}

/// Translate from AST SILParameterDifferentiability enum to the Serialization
/// enum values, which are guaranteed to be stable.
static uint8_t
getRawSILParameterDifferentiability(swift::SILParameterDifferentiability pd) {
  switch (pd) {
  SIMPLE_CASE(SILParameterDifferentiability, DifferentiableOrNotApplicable)
  SIMPLE_CASE(SILParameterDifferentiability, NotDifferentiable)
  }
  llvm_unreachable("bad parameter differentiability kind");
}

/// Translate from the AST ResultConvention enum to the
/// Serialization enum values, which are guaranteed to be stable.
static uint8_t getRawStableResultConvention(swift::ResultConvention rc) {
  switch (rc) {
  SIMPLE_CASE(ResultConvention, Indirect)
  SIMPLE_CASE(ResultConvention, Owned)
  SIMPLE_CASE(ResultConvention, Unowned)
  SIMPLE_CASE(ResultConvention, UnownedInnerPointer)
  SIMPLE_CASE(ResultConvention, Autoreleased)
  }
  llvm_unreachable("bad result convention kind");
}

#undef SIMPLE_CASE

/// Find the typealias given a builtin type.
static TypeAliasDecl *findTypeAliasForBuiltin(ASTContext &Ctx, Type T) {
  /// Get the type name by chopping off "Builtin.".
  llvm::SmallString<32> FullName;
  llvm::raw_svector_ostream OS(FullName);
  T->print(OS);
  assert(FullName.startswith(BUILTIN_TYPE_NAME_PREFIX));
  StringRef TypeName = FullName.substr(8);

  SmallVector<ValueDecl*, 4> CurModuleResults;
  Ctx.TheBuiltinModule->lookupValue(ModuleDecl::AccessPathTy(),
                                    Ctx.getIdentifier(TypeName),
                                    NLKind::QualifiedLookup,
                                    CurModuleResults);
  assert(CurModuleResults.size() == 1);
  return cast<TypeAliasDecl>(CurModuleResults[0]);
}

class Serializer::TypeSerializer : public TypeVisitor<TypeSerializer> {
  Serializer &S;

public:
  explicit TypeSerializer(Serializer &S) : S(S) {}

  /// If this gets referenced, we forgot to handle a type.
  void visitType(const TypeBase *) = delete;

  void visitErrorType(const ErrorType *) {
    llvm_unreachable("should not serialize an invalid type");
  }

  void visitUnresolvedType(const UnresolvedType *) {
    llvm_unreachable("should not serialize an invalid type");
  }

  void visitModuleType(const ModuleType *) {
    llvm_unreachable("modules are currently not first-class values");
  }

  void visitInOutType(const InOutType *) {
    llvm_unreachable("inout types are only used in function type parameters");
  }

  void visitLValueType(const LValueType *) {
    llvm_unreachable("lvalue types are only used in function bodies");
  }

  void visitTypeVariableType(const TypeVariableType *) {
    llvm_unreachable("type variables should not escape the type checker");
  }

  void visitBuiltinTypeImpl(Type ty) {
    using namespace decls_block;
    TypeAliasDecl *typeAlias =
      findTypeAliasForBuiltin(S.M->getASTContext(), ty);

    unsigned abbrCode = S.DeclTypeAbbrCodes[BuiltinAliasTypeLayout::Code];
    BuiltinAliasTypeLayout::emitRecord(S.Out, S.ScratchRecord, abbrCode,
                                       S.addDeclRef(typeAlias,
                                                    /*allowTypeAliasXRef*/true),
                                       TypeID());
  }

  void visitBuiltinType(BuiltinType *ty) {
    visitBuiltinTypeImpl(ty);
  }

  void visitSILTokenType(SILTokenType *ty) {
    // This is serialized like a BuiltinType, even though it isn't one.
    visitBuiltinTypeImpl(ty);
  }

  void visitTypeAliasType(const TypeAliasType *alias) {
    using namespace decls_block;
    const TypeAliasDecl *typeAlias = alias->getDecl();
    auto underlyingType = typeAlias->getUnderlyingTypeLoc().getType();

    unsigned abbrCode = S.DeclTypeAbbrCodes[TypeAliasTypeLayout::Code];
    TypeAliasTypeLayout::emitRecord(
        S.Out, S.ScratchRecord, abbrCode,
        S.addDeclRef(typeAlias, /*allowTypeAliasXRef*/true),
        S.addTypeRef(alias->getParent()),
        S.addTypeRef(underlyingType),
        S.addTypeRef(alias->getSinglyDesugaredType()),
        S.addSubstitutionMapRef(alias->getSubstitutionMap()));
  }

  template <typename Layout>
  void serializeSimpleWrapper(Type wrappedTy) {
    unsigned abbrCode = S.DeclTypeAbbrCodes[Layout::Code];
    Layout::emitRecord(S.Out, S.ScratchRecord, abbrCode,
                       S.addTypeRef(wrappedTy));
  }

  void visitParenType(const ParenType *parenTy) {
    using namespace decls_block;
    assert(parenTy->getParameterFlags().isNone());
    serializeSimpleWrapper<ParenTypeLayout>(parenTy->getUnderlyingType());
  }

  void visitTupleType(const TupleType *tupleTy) {
    using namespace decls_block;
    unsigned abbrCode = S.DeclTypeAbbrCodes[TupleTypeLayout::Code];
    TupleTypeLayout::emitRecord(S.Out, S.ScratchRecord, abbrCode);

    abbrCode = S.DeclTypeAbbrCodes[TupleTypeEltLayout::Code];
    for (auto &elt : tupleTy->getElements()) {
      assert(elt.getParameterFlags().isNone());
      TupleTypeEltLayout::emitRecord(
          S.Out, S.ScratchRecord, abbrCode,
          S.addDeclBaseNameRef(elt.getName()),
          S.addTypeRef(elt.getType()));
    }
  }

  void visitNominalType(const NominalType *nominalTy) {
    using namespace decls_block;
    unsigned abbrCode = S.DeclTypeAbbrCodes[NominalTypeLayout::Code];
    NominalTypeLayout::emitRecord(S.Out, S.ScratchRecord, abbrCode,
                                  S.addDeclRef(nominalTy->getDecl()),
                                  S.addTypeRef(nominalTy->getParent()));
  }

  template <typename Layout>
  void visitMetatypeImpl(const AnyMetatypeType *metatypeTy) {
    unsigned abbrCode = S.DeclTypeAbbrCodes[Layout::Code];

    // Map the metatype representation.
    auto repr = getRawStableMetatypeRepresentation(metatypeTy);
    Layout::emitRecord(S.Out, S.ScratchRecord, abbrCode,
                       S.addTypeRef(metatypeTy->getInstanceType()),
                       static_cast<uint8_t>(repr));
  }

  void visitExistentialMetatypeType(const ExistentialMetatypeType *metatypeTy) {
    using namespace decls_block;
    visitMetatypeImpl<ExistentialMetatypeTypeLayout>(metatypeTy);
  }

  void visitMetatypeType(const MetatypeType *metatypeTy) {
    using namespace decls_block;
    visitMetatypeImpl<MetatypeTypeLayout>(metatypeTy);
  }

  void visitDynamicSelfType(const DynamicSelfType *dynamicSelfTy) {
    using namespace decls_block;
    unsigned abbrCode = S.DeclTypeAbbrCodes[DynamicSelfTypeLayout::Code];
    DynamicSelfTypeLayout::emitRecord(
        S.Out, S.ScratchRecord, abbrCode,
        S.addTypeRef(dynamicSelfTy->getSelfType()));
  }

  void visitPrimaryArchetypeType(const PrimaryArchetypeType *archetypeTy) {
    using namespace decls_block;
    auto env = archetypeTy->getGenericEnvironment();

    GenericEnvironmentID envID = S.addGenericEnvironmentRef(env);
    auto interfaceType = archetypeTy->getInterfaceType()
      ->castTo<GenericTypeParamType>();

    unsigned abbrCode = S.DeclTypeAbbrCodes[PrimaryArchetypeTypeLayout::Code];
    PrimaryArchetypeTypeLayout::emitRecord(S.Out, S.ScratchRecord, abbrCode,
                                           envID,
                                           interfaceType->getDepth(),
                                           interfaceType->getIndex());
  }

  void visitOpenedArchetypeType(const OpenedArchetypeType *archetypeTy) {
    using namespace decls_block;
    serializeSimpleWrapper<OpenedArchetypeTypeLayout>(
        archetypeTy->getOpenedExistentialType());
  }

  void
  visitOpaqueTypeArchetypeType(const OpaqueTypeArchetypeType *archetypeTy) {
    using namespace decls_block;
    auto declID = S.addDeclRef(archetypeTy->getDecl());
    auto substMapID = S.addSubstitutionMapRef(archetypeTy->getSubstitutions());
    unsigned abbrCode = S.DeclTypeAbbrCodes[OpaqueArchetypeTypeLayout::Code];
    OpaqueArchetypeTypeLayout::emitRecord(S.Out, S.ScratchRecord, abbrCode,
                                          declID, substMapID);
  }

  void visitNestedArchetypeType(const NestedArchetypeType *archetypeTy) {
    using namespace decls_block;
    auto rootTypeID = S.addTypeRef(archetypeTy->getRoot());
    auto interfaceTypeID = S.addTypeRef(archetypeTy->getInterfaceType());
    unsigned abbrCode = S.DeclTypeAbbrCodes[NestedArchetypeTypeLayout::Code];
    NestedArchetypeTypeLayout::emitRecord(S.Out, S.ScratchRecord, abbrCode,
                                          rootTypeID, interfaceTypeID);
  }

  void visitGenericTypeParamType(const GenericTypeParamType *genericParam) {
    using namespace decls_block;

    unsigned abbrCode = S.DeclTypeAbbrCodes[GenericTypeParamTypeLayout::Code];
    DeclID declIDOrDepth;
    unsigned indexPlusOne;
    if (genericParam->getDecl() &&
        !(genericParam->getDecl()->getDeclContext()->isModuleScopeContext() &&
          S.isDeclXRef(genericParam->getDecl()))) {
      declIDOrDepth = S.addDeclRef(genericParam->getDecl());
      indexPlusOne = 0;
    } else {
      declIDOrDepth = genericParam->getDepth();
      indexPlusOne = genericParam->getIndex() + 1;
    }
    GenericTypeParamTypeLayout::emitRecord(S.Out, S.ScratchRecord, abbrCode,
                                           declIDOrDepth, indexPlusOne);
  }

  void visitDependentMemberType(const DependentMemberType *dependent) {
    using namespace decls_block;
    unsigned abbrCode = S.DeclTypeAbbrCodes[DependentMemberTypeLayout::Code];
    assert(dependent->getAssocType() && "Unchecked dependent member type");
    DependentMemberTypeLayout::emitRecord(
        S.Out, S.ScratchRecord, abbrCode,
        S.addTypeRef(dependent->getBase()),
        S.addDeclRef(dependent->getAssocType()));
  }

<<<<<<< HEAD
  case TypeKind::Function:
  case TypeKind::GenericFunction: {
    auto *fnTy = cast<AnyFunctionType>(ty.getPointer());

    if (isa<FunctionType>(fnTy)) {
      unsigned abbrCode = DeclTypeAbbrCodes[FunctionTypeLayout::Code];
      FunctionTypeLayout::emitRecord(Out, ScratchRecord, abbrCode,
             addTypeRef(fnTy->getResult()),
             getRawStableFunctionTypeRepresentation(fnTy->getRepresentation()),
             fnTy->isNoEscape(),
             // SWIFT_ENABLE_TENSORFLOW
             fnTy->throws(),
             fnTy->isDifferentiable());
    } else {
      assert(!fnTy->isNoEscape());

      auto *genericSig = cast<GenericFunctionType>(fnTy)->getGenericSignature();
      unsigned abbrCode = DeclTypeAbbrCodes[GenericFunctionTypeLayout::Code];
      GenericFunctionTypeLayout::emitRecord(Out, ScratchRecord, abbrCode,
              addTypeRef(fnTy->getResult()),
              getRawStableFunctionTypeRepresentation(fnTy->getRepresentation()),
              fnTy->throws(),
              // SWIFT_ENABLE_TENSORFLOW
              fnTy->isDifferentiable(),
              addGenericSignatureRef(genericSig));
    }

    unsigned abbrCode = DeclTypeAbbrCodes[FunctionParamLayout::Code];
=======
  void serializeFunctionTypeParams(const AnyFunctionType *fnTy) {
    using namespace decls_block;
    unsigned abbrCode = S.DeclTypeAbbrCodes[FunctionParamLayout::Code];
>>>>>>> 1e171af1
    for (auto &param : fnTy->getParams()) {
      auto paramFlags = param.getParameterFlags();
      auto rawOwnership =
          getRawStableValueOwnership(paramFlags.getValueOwnership());
      FunctionParamLayout::emitRecord(
<<<<<<< HEAD
          Out, ScratchRecord, abbrCode, addDeclBaseNameRef(param.getLabel()),
          addTypeRef(param.getPlainType()), paramFlags.isVariadic(),
          // SWIFT_ENABLE_TENSORFLOW
          paramFlags.isAutoClosure(), rawOwnership,
          paramFlags.isNonDifferentiable());
=======
          S.Out, S.ScratchRecord, abbrCode,
          S.addDeclBaseNameRef(param.getLabel()),
          S.addTypeRef(param.getPlainType()), paramFlags.isVariadic(),
          paramFlags.isAutoClosure(), rawOwnership);
>>>>>>> 1e171af1
    }
  }

  void visitFunctionType(const FunctionType *fnTy) {
    using namespace decls_block;

    unsigned abbrCode = S.DeclTypeAbbrCodes[FunctionTypeLayout::Code];
    FunctionTypeLayout::emitRecord(S.Out, S.ScratchRecord, abbrCode,
        S.addTypeRef(fnTy->getResult()),
        getRawStableFunctionTypeRepresentation(fnTy->getRepresentation()),
        fnTy->isNoEscape(),
        fnTy->throws());

    serializeFunctionTypeParams(fnTy);
  }

  void visitGenericFunctionType(const GenericFunctionType *fnTy) {
    using namespace decls_block;
    assert(!fnTy->isNoEscape());

    auto *genericSig = fnTy->getGenericSignature();
    unsigned abbrCode = S.DeclTypeAbbrCodes[GenericFunctionTypeLayout::Code];
    GenericFunctionTypeLayout::emitRecord(S.Out, S.ScratchRecord, abbrCode,
        S.addTypeRef(fnTy->getResult()),
        getRawStableFunctionTypeRepresentation(fnTy->getRepresentation()),
        fnTy->throws(),
        S.addGenericSignatureRef(genericSig));

    serializeFunctionTypeParams(fnTy);
  }

  void visitSILBlockStorageType(const SILBlockStorageType *storageTy) {
    using namespace decls_block;
    serializeSimpleWrapper<SILBlockStorageTypeLayout>(
        storageTy->getCaptureType());
  }

  void visitSILBoxType(const SILBoxType *boxTy) {
    using namespace decls_block;
    unsigned abbrCode = S.DeclTypeAbbrCodes[SILBoxTypeLayout::Code];
    SILLayoutID layoutRef = S.addSILLayoutRef(boxTy->getLayout());

    SILBoxTypeLayout::emitRecord(
        S.Out, S.ScratchRecord, abbrCode, layoutRef,
        S.addSubstitutionMapRef(boxTy->getSubstitutions()));
  }

  void visitSILFunctionType(const SILFunctionType *fnTy) {
    using namespace decls_block;

    auto representation = fnTy->getRepresentation();
    auto stableRepresentation =
      getRawStableSILFunctionTypeRepresentation(representation);

    SmallVector<TypeID, 8> variableData;
    for (auto param : fnTy->getParameters()) {
      variableData.push_back(S.addTypeRef(param.getType()));
      unsigned conv = getRawStableParameterConvention(param.getConvention());
      variableData.push_back(TypeID(conv));
      // SWIFT_ENABLE_TENSORFLOW
      if (fnTy->isDifferentiable())
        variableData.push_back(TypeID(
            getRawSILParameterDifferentiability(param.getDifferentiability())));
    }
    for (auto yield : fnTy->getYields()) {
      variableData.push_back(S.addTypeRef(yield.getType()));
      unsigned conv = getRawStableParameterConvention(yield.getConvention());
      variableData.push_back(TypeID(conv));
    }
    for (auto result : fnTy->getResults()) {
      variableData.push_back(S.addTypeRef(result.getType()));
      unsigned conv = getRawStableResultConvention(result.getConvention());
      variableData.push_back(TypeID(conv));
    }
    if (fnTy->hasErrorResult()) {
      auto abResult = fnTy->getErrorResult();
      variableData.push_back(S.addTypeRef(abResult.getType()));
      unsigned conv = getRawStableResultConvention(abResult.getConvention());
      variableData.push_back(TypeID(conv));
    }

    auto sig = fnTy->getGenericSignature();

    auto stableCoroutineKind =
      getRawStableSILCoroutineKind(fnTy->getCoroutineKind());

    auto stableCalleeConvention =
      getRawStableParameterConvention(fnTy->getCalleeConvention());

    unsigned abbrCode = S.DeclTypeAbbrCodes[SILFunctionTypeLayout::Code];
    SILFunctionTypeLayout::emitRecord(
        S.Out, S.ScratchRecord, abbrCode,
        stableCoroutineKind, stableCalleeConvention,
        stableRepresentation, fnTy->isPseudogeneric(), fnTy->isNoEscape(),
<<<<<<< HEAD
        // SWIFT_ENABLE_TENSORFLOW
        fnTy->isDifferentiable(), fnTy->hasErrorResult(),
        fnTy->getParameters().size(), fnTy->getNumYields(),
        fnTy->getNumResults(), addGenericSignatureRef(sig), variableData);
=======
        fnTy->hasErrorResult(), fnTy->getParameters().size(),
        fnTy->getNumYields(), fnTy->getNumResults(),
        S.addGenericSignatureRef(sig), variableData);
>>>>>>> 1e171af1

    if (auto conformance = fnTy->getWitnessMethodConformanceOrNone())
      S.writeConformance(*conformance, S.DeclTypeAbbrCodes);
  }

  void visitArraySliceType(const ArraySliceType *sliceTy) {
    using namespace decls_block;
    serializeSimpleWrapper<ArraySliceTypeLayout>(sliceTy->getBaseType());
  }

  void visitDictionaryType(const DictionaryType *dictTy) {
    using namespace decls_block;
    unsigned abbrCode = S.DeclTypeAbbrCodes[DictionaryTypeLayout::Code];
    DictionaryTypeLayout::emitRecord(S.Out, S.ScratchRecord, abbrCode,
                                     S.addTypeRef(dictTy->getKeyType()),
                                     S.addTypeRef(dictTy->getValueType()));
  }

  void visitOptionalType(const OptionalType *optionalTy) {
    using namespace decls_block;
    serializeSimpleWrapper<OptionalTypeLayout>(optionalTy->getBaseType());
  }

  void
  visitProtocolCompositionType(const ProtocolCompositionType *composition) {
    using namespace decls_block;

    SmallVector<TypeID, 4> protocols;
    for (auto proto : composition->getMembers())
      protocols.push_back(S.addTypeRef(proto));

    unsigned abbrCode =
        S.DeclTypeAbbrCodes[ProtocolCompositionTypeLayout::Code];
    ProtocolCompositionTypeLayout::emitRecord(
        S.Out, S.ScratchRecord, abbrCode,
        composition->hasExplicitAnyObject(),
        protocols);
  }

  void visitReferenceStorageType(const ReferenceStorageType *refTy) {
    using namespace decls_block;
    unsigned abbrCode = S.DeclTypeAbbrCodes[ReferenceStorageTypeLayout::Code];
    auto stableOwnership =
        getRawStableReferenceOwnership(refTy->getOwnership());
    ReferenceStorageTypeLayout::emitRecord(
        S.Out, S.ScratchRecord, abbrCode,
        stableOwnership,
        S.addTypeRef(refTy->getReferentType()));
  }

  void visitUnboundGenericType(const UnboundGenericType *generic) {
    using namespace decls_block;
    unsigned abbrCode = S.DeclTypeAbbrCodes[UnboundGenericTypeLayout::Code];
    UnboundGenericTypeLayout::emitRecord(
        S.Out, S.ScratchRecord, abbrCode,
        S.addDeclRef(generic->getDecl(), /*allowTypeAliasXRef*/true),
        S.addTypeRef(generic->getParent()));
  }

  void visitBoundGenericType(const BoundGenericType *generic) {
    using namespace decls_block;
    SmallVector<TypeID, 8> genericArgIDs;

    for (auto next : generic->getGenericArgs())
      genericArgIDs.push_back(S.addTypeRef(next));

    unsigned abbrCode = S.DeclTypeAbbrCodes[BoundGenericTypeLayout::Code];
    BoundGenericTypeLayout::emitRecord(S.Out, S.ScratchRecord, abbrCode,
                                       S.addDeclRef(generic->getDecl()),
                                       S.addTypeRef(generic->getParent()),
                                       genericArgIDs);
  }
};

void Serializer::writeType(Type ty) {
  using namespace decls_block;
  PrettyStackTraceType traceRAII(ty->getASTContext(), "serializing", ty);

  auto id = DeclAndTypeIDs[ty];
  assert(id != 0 && "type not referenced properly");
  (void)id;

  assert((id - 1) == TypeOffsets.size());
  assert((DeclOffsets.empty() || DeclOffsets.back() != Out.GetCurrentBitNo()) &&
         "encoding Decl and Type to the same offset");
  TypeOffsets.push_back(Out.GetCurrentBitNo());
  SWIFT_DEFER {
    // This is important enough to leave on in Release builds.
    if (TypeOffsets.back() == Out.GetCurrentBitNo()) {
      llvm::PrettyStackTraceString message("failed to serialize anything");
      abort();
    }
  };

  TypeSerializer(*this).visit(ty);
}

void Serializer::writeAllDeclsAndTypes() {
  BCBlockRAII restoreBlock(Out, DECLS_AND_TYPES_BLOCK_ID, 8);
  using namespace decls_block;
  registerDeclTypeAbbr<BuiltinAliasTypeLayout>();
  registerDeclTypeAbbr<TypeAliasTypeLayout>();
  registerDeclTypeAbbr<GenericTypeParamDeclLayout>();
  registerDeclTypeAbbr<AssociatedTypeDeclLayout>();
  registerDeclTypeAbbr<NominalTypeLayout>();
  registerDeclTypeAbbr<ParenTypeLayout>();
  registerDeclTypeAbbr<TupleTypeLayout>();
  registerDeclTypeAbbr<TupleTypeEltLayout>();
  registerDeclTypeAbbr<FunctionTypeLayout>();
  registerDeclTypeAbbr<FunctionParamLayout>();
  registerDeclTypeAbbr<MetatypeTypeLayout>();
  registerDeclTypeAbbr<ExistentialMetatypeTypeLayout>();
  registerDeclTypeAbbr<PrimaryArchetypeTypeLayout>();
  registerDeclTypeAbbr<OpenedArchetypeTypeLayout>();
  registerDeclTypeAbbr<OpaqueArchetypeTypeLayout>();
  registerDeclTypeAbbr<NestedArchetypeTypeLayout>();
  registerDeclTypeAbbr<ProtocolCompositionTypeLayout>();
  registerDeclTypeAbbr<BoundGenericTypeLayout>();
  registerDeclTypeAbbr<GenericFunctionTypeLayout>();
  registerDeclTypeAbbr<SILBlockStorageTypeLayout>();
  registerDeclTypeAbbr<SILBoxTypeLayout>();
  registerDeclTypeAbbr<SILFunctionTypeLayout>();
  registerDeclTypeAbbr<ArraySliceTypeLayout>();
  registerDeclTypeAbbr<DictionaryTypeLayout>();
  registerDeclTypeAbbr<ReferenceStorageTypeLayout>();
  registerDeclTypeAbbr<UnboundGenericTypeLayout>();
  registerDeclTypeAbbr<OptionalTypeLayout>();
  registerDeclTypeAbbr<DynamicSelfTypeLayout>();

  registerDeclTypeAbbr<TypeAliasLayout>();
  registerDeclTypeAbbr<GenericTypeParamTypeLayout>();
  registerDeclTypeAbbr<DependentMemberTypeLayout>();
  registerDeclTypeAbbr<StructLayout>();
  registerDeclTypeAbbr<ConstructorLayout>();
  registerDeclTypeAbbr<VarLayout>();
  registerDeclTypeAbbr<ParamLayout>();
  registerDeclTypeAbbr<FuncLayout>();
  registerDeclTypeAbbr<AccessorLayout>();
  registerDeclTypeAbbr<OpaqueTypeLayout>();
  registerDeclTypeAbbr<PatternBindingLayout>();
  registerDeclTypeAbbr<ProtocolLayout>();
  registerDeclTypeAbbr<DefaultWitnessTableLayout>();
  registerDeclTypeAbbr<PrefixOperatorLayout>();
  registerDeclTypeAbbr<PostfixOperatorLayout>();
  registerDeclTypeAbbr<InfixOperatorLayout>();
  registerDeclTypeAbbr<PrecedenceGroupLayout>();
  registerDeclTypeAbbr<ClassLayout>();
  registerDeclTypeAbbr<EnumLayout>();
  registerDeclTypeAbbr<EnumElementLayout>();
  registerDeclTypeAbbr<SubscriptLayout>();
  registerDeclTypeAbbr<ExtensionLayout>();
  registerDeclTypeAbbr<DestructorLayout>();

  registerDeclTypeAbbr<ParameterListLayout>();

  registerDeclTypeAbbr<ParenPatternLayout>();
  registerDeclTypeAbbr<TuplePatternLayout>();
  registerDeclTypeAbbr<TuplePatternEltLayout>();
  registerDeclTypeAbbr<NamedPatternLayout>();
  registerDeclTypeAbbr<VarPatternLayout>();
  registerDeclTypeAbbr<AnyPatternLayout>();
  registerDeclTypeAbbr<TypedPatternLayout>();
  registerDeclTypeAbbr<InlinableBodyTextLayout>();
  registerDeclTypeAbbr<GenericParamListLayout>();
  registerDeclTypeAbbr<GenericSignatureLayout>();
  registerDeclTypeAbbr<GenericRequirementLayout>();
  registerDeclTypeAbbr<LayoutRequirementLayout>();
  registerDeclTypeAbbr<SILGenericEnvironmentLayout>();
  registerDeclTypeAbbr<SubstitutionMapLayout>();

  registerDeclTypeAbbr<ForeignErrorConventionLayout>();
  registerDeclTypeAbbr<DeclContextLayout>();
  registerDeclTypeAbbr<AbstractClosureExprLayout>();
  registerDeclTypeAbbr<PatternBindingInitializerLayout>();
  registerDeclTypeAbbr<DefaultArgumentInitializerLayout>();
  registerDeclTypeAbbr<TopLevelCodeDeclContextLayout>();

  registerDeclTypeAbbr<XRefTypePathPieceLayout>();
  registerDeclTypeAbbr<XRefOpaqueReturnTypePathPieceLayout>();
  registerDeclTypeAbbr<XRefValuePathPieceLayout>();
  registerDeclTypeAbbr<XRefExtensionPathPieceLayout>();
  registerDeclTypeAbbr<XRefOperatorOrAccessorPathPieceLayout>();
  registerDeclTypeAbbr<XRefGenericParamPathPieceLayout>();
  registerDeclTypeAbbr<XRefInitializerPathPieceLayout>();

  registerDeclTypeAbbr<AbstractProtocolConformanceLayout>();
  registerDeclTypeAbbr<NormalProtocolConformanceLayout>();
  registerDeclTypeAbbr<SelfProtocolConformanceLayout>();
  registerDeclTypeAbbr<SpecializedProtocolConformanceLayout>();
  registerDeclTypeAbbr<InheritedProtocolConformanceLayout>();
  registerDeclTypeAbbr<InvalidProtocolConformanceLayout>();
  registerDeclTypeAbbr<NormalProtocolConformanceIdLayout>();
  registerDeclTypeAbbr<ProtocolConformanceXrefLayout>();

  registerDeclTypeAbbr<SILLayoutLayout>();

  registerDeclTypeAbbr<LocalDiscriminatorLayout>();
  registerDeclTypeAbbr<PrivateDiscriminatorLayout>();
  registerDeclTypeAbbr<FilenameForPrivateLayout>();
  registerDeclTypeAbbr<MembersLayout>();
  registerDeclTypeAbbr<XRefLayout>();

#define DECL_ATTR(X, NAME, ...) \
  registerDeclTypeAbbr<NAME##DeclAttrLayout>();
#include "swift/AST/Attr.def"

  do {
    // Each of these loops can trigger the others to execute again, so repeat
    // until /all/ of the pending lists are empty.
    while (!DeclsAndTypesToWrite.empty()) {
      auto next = DeclsAndTypesToWrite.front();
      DeclsAndTypesToWrite.pop();

      if (next.isDecl())
        writeDecl(next.getDecl());
      else
        writeType(next.getType());
    }

    while (!LocalDeclContextsToWrite.empty()) {
      auto next = LocalDeclContextsToWrite.front();
      LocalDeclContextsToWrite.pop();
      writeLocalDeclContext(next);
    }

    while (!DeclContextsToWrite.empty()) {
      auto next = DeclContextsToWrite.front();
      DeclContextsToWrite.pop();
      writeDeclContext(next);
    }

    while (!GenericSignaturesToWrite.empty()) {
      auto next = GenericSignaturesToWrite.front();
      GenericSignaturesToWrite.pop();
      writeGenericSignature(next);
    }

    while (!GenericEnvironmentsToWrite.empty()) {
      auto next = GenericEnvironmentsToWrite.front();
      GenericEnvironmentsToWrite.pop();
      writeGenericEnvironment(next);
    }

    while (!SubstitutionMapsToWrite.empty()) {
      auto next = SubstitutionMapsToWrite.front();
      SubstitutionMapsToWrite.pop();
      writeSubstitutionMap(next);
    }

    while (!NormalConformancesToWrite.empty()) {
      auto next = NormalConformancesToWrite.front();
      NormalConformancesToWrite.pop();
      writeNormalConformance(next);
    }
    
    while (!SILLayoutsToWrite.empty()) {
      auto next = SILLayoutsToWrite.front();
      SILLayoutsToWrite.pop();
      writeSILLayout(next);
    }
  } while (!DeclsAndTypesToWrite.empty() ||
           !LocalDeclContextsToWrite.empty() ||
           !DeclContextsToWrite.empty() ||
           !SILLayoutsToWrite.empty() ||
           !GenericSignaturesToWrite.empty() ||
           !GenericEnvironmentsToWrite.empty() ||
           !SubstitutionMapsToWrite.empty() ||
           !NormalConformancesToWrite.empty());
}

void Serializer::writeAllIdentifiers() {
  BCBlockRAII restoreBlock(Out, IDENTIFIER_DATA_BLOCK_ID, 3);
  identifier_block::IdentifierDataLayout IdentifierData(Out);

  llvm::SmallString<4096> stringData;

  // Make sure no identifier has an offset of 0.
  stringData.push_back('\0');

  for (StringRef str : StringsToWrite) {
    IdentifierOffsets.push_back(stringData.size());
    stringData.append(str);
    stringData.push_back('\0');
  }

  IdentifierData.emit(ScratchRecord, stringData.str());
}

void Serializer::writeOffsets(const index_block::OffsetsLayout &Offsets,
                              const std::vector<BitOffset> &values) {
  Offsets.emit(ScratchRecord, getOffsetRecordCode(values), values);
}

/// Writes an in-memory decl table to an on-disk representation, using the
/// given layout.
static void writeDeclTable(const index_block::DeclListLayout &DeclList,
                           index_block::RecordKind kind,
                           const Serializer::DeclTable &table) {
  if (table.empty())
    return;

  SmallVector<uint64_t, 8> scratch;
  llvm::SmallString<4096> hashTableBlob;
  uint32_t tableOffset;
  {
    llvm::OnDiskChainedHashTableGenerator<DeclTableInfo> generator;
    for (auto &entry : table)
      generator.insert(entry.first, entry.second);

    llvm::raw_svector_ostream blobStream(hashTableBlob);
    // Make sure that no bucket is at offset 0
    endian::write<uint32_t>(blobStream, 0, little);
    tableOffset = generator.Emit(blobStream);
  }

  DeclList.emit(scratch, kind, tableOffset, hashTableBlob);
}

static void
writeExtensionTable(const index_block::ExtensionTableLayout &ExtensionTable,
                    const Serializer::ExtensionTable &table,
                    Serializer &serializer) {
  if (table.empty())
    return;

  SmallVector<uint64_t, 8> scratch;
  llvm::SmallString<4096> hashTableBlob;
  uint32_t tableOffset;
  {
    llvm::OnDiskChainedHashTableGenerator<ExtensionTableInfo> generator;
    ExtensionTableInfo info{serializer};
    for (auto &entry : table) {
      generator.insert(entry.first, entry.second, info);
    }

    llvm::raw_svector_ostream blobStream(hashTableBlob);
    // Make sure that no bucket is at offset 0
    endian::write<uint32_t>(blobStream, 0, little);
    tableOffset = generator.Emit(blobStream, info);
  }

  ExtensionTable.emit(scratch, tableOffset, hashTableBlob);
}

static void writeLocalDeclTable(const index_block::DeclListLayout &DeclList,
                                index_block::RecordKind kind,
                                LocalTypeHashTableGenerator &generator) {
  SmallVector<uint64_t, 8> scratch;
  llvm::SmallString<4096> hashTableBlob;
  uint32_t tableOffset;
  {
    llvm::raw_svector_ostream blobStream(hashTableBlob);
    // Make sure that no bucket is at offset 0
    endian::write<uint32_t>(blobStream, 0, little);
    tableOffset = generator.Emit(blobStream);
  }

  DeclList.emit(scratch, kind, tableOffset, hashTableBlob);
}

static void
writeNestedTypeDeclsTable(const index_block::NestedTypeDeclsLayout &declList,
                          const Serializer::NestedTypeDeclsTable &table) {
  SmallVector<uint64_t, 8> scratch;
  llvm::SmallString<4096> hashTableBlob;
  uint32_t tableOffset;
  {
    llvm::OnDiskChainedHashTableGenerator<NestedTypeDeclsTableInfo> generator;
    for (auto &entry : table)
      generator.insert(entry.first, entry.second);

    llvm::raw_svector_ostream blobStream(hashTableBlob);
    // Make sure that no bucket is at offset 0
    endian::write<uint32_t>(blobStream, 0, little);
    tableOffset = generator.Emit(blobStream);
  }

  declList.emit(scratch, tableOffset, hashTableBlob);
}

static void
writeDeclMemberNamesTable(const index_block::DeclMemberNamesLayout &declNames,
                          const Serializer::DeclMemberNamesTable &table) {
  SmallVector<uint64_t, 8> scratch;
  llvm::SmallString<4096> hashTableBlob;
  uint32_t tableOffset;
  {
    llvm::OnDiskChainedHashTableGenerator<DeclMemberNamesTableInfo> generator;
    // Emit the offsets of the sub-tables; the tables themselves have been
    // separately emitted into DECL_MEMBER_TABLES_BLOCK by now.
    for (auto &entry : table) {
      // Or they _should_ have been; check for nonzero offsets.
      assert(static_cast<unsigned>(entry.second.first) != 0);
      generator.insert(entry.first, entry.second.first);
    }

    llvm::raw_svector_ostream blobStream(hashTableBlob);
    // Make sure that no bucket is at offset 0
    endian::write<uint32_t>(blobStream, 0, little);
    tableOffset = generator.Emit(blobStream);
  }

  declNames.emit(scratch, tableOffset, hashTableBlob);
}

static void
writeDeclMembersTable(const decl_member_tables_block::DeclMembersLayout &mems,
                      const Serializer::DeclMembersTable &table) {
  SmallVector<uint64_t, 8> scratch;
  llvm::SmallString<4096> hashTableBlob;
  uint32_t tableOffset;
  {
    llvm::OnDiskChainedHashTableGenerator<DeclMembersTableInfo> generator;
    for (auto &entry : table)
      generator.insert(entry.first, entry.second);

    llvm::raw_svector_ostream blobStream(hashTableBlob);
    // Make sure that no bucket is at offset 0
    endian::write<uint32_t>(blobStream, 0, little);
    tableOffset = generator.Emit(blobStream);
  }

  mems.emit(scratch, tableOffset, hashTableBlob);
}

namespace {
  /// Used to serialize the on-disk Objective-C method hash table.
  class ObjCMethodTableInfo {
  public:
    using key_type = ObjCSelector;
    using key_type_ref = key_type;
    using data_type = Serializer::ObjCMethodTableData;
    using data_type_ref = const data_type &;
    using hash_value_type = uint32_t;
    using offset_type = unsigned;

    hash_value_type ComputeHash(key_type_ref key) {
      llvm::SmallString<32> scratch;
      // FIXME: DJB seed=0, audit whether the default seed could be used.
      return llvm::djbHash(key.getString(scratch), 0);
    }

    std::pair<unsigned, unsigned> EmitKeyDataLength(raw_ostream &out,
                                                    key_type_ref key,
                                                    data_type_ref data) {
      llvm::SmallString<32> scratch;
      auto keyLength = key.getString(scratch).size();
      assert(keyLength <= std::numeric_limits<uint16_t>::max() &&
             "selector too long");
      uint32_t dataLength = 0;
      for (const auto &entry : data) {
        dataLength += sizeof(uint32_t) + 1 + sizeof(uint32_t);
        dataLength += std::get<0>(entry).size();
      }

      endian::Writer writer(out, little);
      writer.write<uint16_t>(keyLength);
      writer.write<uint32_t>(dataLength);
      return { keyLength, dataLength };
    }

    void EmitKey(raw_ostream &out, key_type_ref key, unsigned len) {
#ifndef NDEBUG
      uint64_t start = out.tell();
#endif
      out << key;
      assert((out.tell() - start == len) && "measured key length incorrectly");
    }

    void EmitData(raw_ostream &out, key_type_ref key, data_type_ref data,
                  unsigned len) {
      static_assert(declIDFitsIn32Bits(), "DeclID too large");
      endian::Writer writer(out, little);
      for (const auto &entry : data) {
        writer.write<uint32_t>(std::get<0>(entry).size());
        writer.write<uint8_t>(std::get<1>(entry));
        writer.write<uint32_t>(std::get<2>(entry));
        out.write(std::get<0>(entry).c_str(), std::get<0>(entry).size());
      }
    }
  };
} // end anonymous namespace

static void writeObjCMethodTable(const index_block::ObjCMethodTableLayout &out,
                                 Serializer::ObjCMethodTable &objcMethods) {
  // Collect all of the Objective-C selectors in the method table.
  std::vector<ObjCSelector> selectors;
  for (const auto &entry : objcMethods) {
    selectors.push_back(entry.first);
  }

  // Sort the Objective-C selectors so we emit them in a stable order.
  llvm::array_pod_sort(selectors.begin(), selectors.end());

  // Create the on-disk hash table.
  llvm::OnDiskChainedHashTableGenerator<ObjCMethodTableInfo> generator;
  llvm::SmallString<32> hashTableBlob;
  uint32_t tableOffset;
  {
    llvm::raw_svector_ostream blobStream(hashTableBlob);
    for (auto selector : selectors) {
      generator.insert(selector, objcMethods[selector]);
    }

    // Make sure that no bucket is at offset 0
    endian::write<uint32_t>(blobStream, 0, little);
    tableOffset = generator.Emit(blobStream);
  }

  SmallVector<uint64_t, 8> scratch;
  out.emit(scratch, tableOffset, hashTableBlob);
}

/// Recursively walks the members and derived global decls of any nominal types
/// to build up global tables.
template<typename Range>
static void collectInterestingNestedDeclarations(
    Serializer &S,
    Range members,
    Serializer::DeclTable &operatorMethodDecls,
    Serializer::ObjCMethodTable &objcMethods,
    Serializer::NestedTypeDeclsTable &nestedTypeDecls,
    bool isLocal = false) {
  const NominalTypeDecl *nominalParent = nullptr;

  for (const Decl *member : members) {
    // If there is a corresponding Objective-C method, record it.
    auto recordObjCMethod = [&] {
      if (isLocal)
        return;

      if (auto func = dyn_cast<AbstractFunctionDecl>(member)) {
        if (func->isObjC()) {
          if (auto owningClass = func->getDeclContext()->getSelfClassDecl()) {
            Mangle::ASTMangler mangler;
            std::string ownerName = mangler.mangleNominalType(owningClass);
            assert(!ownerName.empty() && "Mangled type came back empty!");

            objcMethods[func->getObjCSelector()].push_back(
              std::make_tuple(ownerName,
                              func->isObjCInstanceMethod(),
                              S.addDeclRef(func)));
          }
        }
      }
    };

    if (auto memberValue = dyn_cast<ValueDecl>(member)) {
      if (!memberValue->hasName()) {
        recordObjCMethod();
        continue;
      }

      if (memberValue->isOperator()) {
        // Add operator methods.
        // Note that we don't have to add operators that are already in the
        // top-level list.
        operatorMethodDecls[memberValue->getBaseName()].push_back({
          /*ignored*/0,
          S.addDeclRef(memberValue)
        });
      }
    }

    if (auto nestedType = dyn_cast<TypeDecl>(member)) {
      if (nestedType->getEffectiveAccess() > swift::AccessLevel::FilePrivate) {
        if (!nominalParent) {
          const DeclContext *DC = member->getDeclContext();
          nominalParent = DC->getSelfNominalTypeDecl();
          assert(nominalParent && "parent context is not a type or extension");
        }
        nestedTypeDecls[nestedType->getName()].push_back({
          S.addDeclRef(nominalParent),
          S.addDeclRef(nestedType)
        });
      }
    }

    // Recurse into nested declarations.
    if (auto iterable = dyn_cast<IterableDeclContext>(member)) {
      collectInterestingNestedDeclarations(S, iterable->getMembers(),
                                           operatorMethodDecls,
                                           objcMethods, nestedTypeDecls,
                                           isLocal);
    }

    // Record Objective-C methods.
    recordObjCMethod();
  }
}

void Serializer::writeAST(ModuleOrSourceFile DC,
                          bool enableNestedTypeLookupTable) {
  DeclTable topLevelDecls, operatorDecls, operatorMethodDecls;
  DeclTable precedenceGroupDecls;
  ObjCMethodTable objcMethods;
  NestedTypeDeclsTable nestedTypeDecls;
  LocalTypeHashTableGenerator localTypeGenerator, opaqueReturnTypeGenerator;
  ExtensionTable extensionDecls;
  bool hasLocalTypes = false;
  bool hasOpaqueReturnTypes = false;

  Optional<DeclID> entryPointClassID;
  SmallVector<DeclID, 16> orderedTopLevelDecls;

  ArrayRef<const FileUnit *> files;
  SmallVector<const FileUnit *, 1> Scratch;
  if (SF) {
    Scratch.push_back(SF);
    files = llvm::makeArrayRef(Scratch);
  } else {
    files = M->getFiles();
  }
  for (auto nextFile : files) {
    if (nextFile->hasEntryPoint())
      entryPointClassID = addDeclRef(nextFile->getMainClass());

    // FIXME: Switch to a visitor interface?
    SmallVector<Decl *, 32> fileDecls;
    nextFile->getTopLevelDecls(fileDecls);

    for (auto D : fileDecls) {
      if (isa<ImportDecl>(D) || isa<IfConfigDecl>(D) ||
          isa<PoundDiagnosticDecl>(D) || isa<TopLevelCodeDecl>(D)) {
        continue;
      }

      if (auto VD = dyn_cast<ValueDecl>(D)) {
        if (!VD->hasName())
          continue;
        topLevelDecls[VD->getBaseName()]
          .push_back({ getKindForTable(D), addDeclRef(D) });
      } else if (auto ED = dyn_cast<ExtensionDecl>(D)) {
        const NominalTypeDecl *extendedNominal = ED->getExtendedNominal();
        extensionDecls[extendedNominal->getName()]
          .push_back({ extendedNominal, addDeclRef(D) });
      } else if (auto OD = dyn_cast<OperatorDecl>(D)) {
        operatorDecls[OD->getName()]
          .push_back({ getStableFixity(OD->getKind()), addDeclRef(D) });
      } else if (auto PGD = dyn_cast<PrecedenceGroupDecl>(D)) {
        precedenceGroupDecls[PGD->getName()]
          .push_back({ decls_block::PRECEDENCE_GROUP_DECL, addDeclRef(D) });
      } else if (isa<PatternBindingDecl>(D)) {
        // No special handling needed.
      } else {
        llvm_unreachable("all top-level declaration kinds accounted for");
      }

      orderedTopLevelDecls.push_back(addDeclRef(D));

      // If this is a global variable, force the accessors to be
      // serialized.
      if (auto VD = dyn_cast<VarDecl>(D)) {
        if (VD->getGetter())
          addDeclRef(VD->getGetter());
        if (VD->getSetter())
          addDeclRef(VD->getSetter());
      }

      // If this nominal type has associated top-level decls for a
      // derived conformance (for example, ==), force them to be
      // serialized.
      if (auto IDC = dyn_cast<IterableDeclContext>(D)) {
        collectInterestingNestedDeclarations(*this, IDC->getMembers(),
                                             operatorMethodDecls, objcMethods,
                                             nestedTypeDecls);
      }
    }

    SmallVector<TypeDecl *, 16> localTypeDecls;
    nextFile->getLocalTypeDecls(localTypeDecls);
    SmallVector<OpaqueTypeDecl *, 16> opaqueReturnTypeDecls;
    nextFile->getOpaqueReturnTypeDecls(opaqueReturnTypeDecls);

    for (auto TD : localTypeDecls) {
      hasLocalTypes = true;
      Mangle::ASTMangler Mangler;
      std::string MangledName =
          evaluateOrDefault(M->getASTContext().evaluator,
                            MangleLocalTypeDeclRequest { TD },
                            std::string());
      assert(!MangledName.empty() && "Mangled type came back empty!");
      localTypeGenerator.insert(MangledName, addDeclRef(TD));

      if (auto IDC = dyn_cast<IterableDeclContext>(TD)) {
        collectInterestingNestedDeclarations(*this, IDC->getMembers(),
                                             operatorMethodDecls, objcMethods,
                                             nestedTypeDecls, /*isLocal=*/true);
      }
    }
    
    for (auto OTD : opaqueReturnTypeDecls) {
      hasOpaqueReturnTypes = true;
      Mangle::ASTMangler Mangler;
      auto MangledName = Mangler.mangleDeclAsUSR(OTD->getNamingDecl(),
                                                 MANGLING_PREFIX_STR);
      opaqueReturnTypeGenerator.insert(MangledName, addDeclRef(OTD));
    }
  }

  writeAllDeclsAndTypes();
  writeAllIdentifiers();

  {
    BCBlockRAII restoreBlock(Out, INDEX_BLOCK_ID, 4);

    index_block::OffsetsLayout Offsets(Out);
    writeOffsets(Offsets, DeclOffsets);
    writeOffsets(Offsets, TypeOffsets);
    writeOffsets(Offsets, IdentifierOffsets);
    writeOffsets(Offsets, DeclContextOffsets);
    writeOffsets(Offsets, LocalDeclContextOffsets);
    writeOffsets(Offsets, GenericSignatureOffsets);
    writeOffsets(Offsets, GenericEnvironmentOffsets);
    writeOffsets(Offsets, SubstitutionMapOffsets);
    writeOffsets(Offsets, NormalConformanceOffsets);
    writeOffsets(Offsets, SILLayoutOffsets);

    index_block::DeclListLayout DeclList(Out);
    writeDeclTable(DeclList, index_block::TOP_LEVEL_DECLS, topLevelDecls);
    writeDeclTable(DeclList, index_block::OPERATORS, operatorDecls);
    writeDeclTable(DeclList, index_block::PRECEDENCE_GROUPS, precedenceGroupDecls);
    writeDeclTable(DeclList, index_block::CLASS_MEMBERS_FOR_DYNAMIC_LOOKUP,
                   ClassMembersForDynamicLookup);
    writeDeclTable(DeclList, index_block::OPERATOR_METHODS, operatorMethodDecls);
    if (hasLocalTypes)
      writeLocalDeclTable(DeclList, index_block::LOCAL_TYPE_DECLS,
                          localTypeGenerator);
    if (hasOpaqueReturnTypes)
      writeLocalDeclTable(DeclList, index_block::OPAQUE_RETURN_TYPE_DECLS,
                          opaqueReturnTypeGenerator);

    if (!extensionDecls.empty()) {
      index_block::ExtensionTableLayout ExtensionTable(Out);
      writeExtensionTable(ExtensionTable, extensionDecls, *this);
    }

    index_block::OrderedDeclsLayout OrderedDecls(Out);
    OrderedDecls.emit(ScratchRecord, index_block::ORDERED_TOP_LEVEL_DECLS,
                      orderedTopLevelDecls);

    index_block::ObjCMethodTableLayout ObjCMethodTable(Out);
    writeObjCMethodTable(ObjCMethodTable, objcMethods);

    if (enableNestedTypeLookupTable &&
        !nestedTypeDecls.empty()) {
      index_block::NestedTypeDeclsLayout NestedTypeDeclsTable(Out);
      writeNestedTypeDeclsTable(NestedTypeDeclsTable, nestedTypeDecls);
    }

    if (entryPointClassID.hasValue()) {
      index_block::EntryPointLayout EntryPoint(Out);
      EntryPoint.emit(ScratchRecord, entryPointClassID.getValue());
    }

    {
      // Write sub-tables to a skippable sub-block.
      BCBlockRAII restoreBlock(Out, DECL_MEMBER_TABLES_BLOCK_ID, 4);
      decl_member_tables_block::DeclMembersLayout DeclMembersTable(Out);
      for (auto &entry : DeclMemberNames) {
        // Save BitOffset we're writing sub-table to.
        static_assert(bitOffsetFitsIn32Bits(), "BitOffset too large");
        assert(Out.GetCurrentBitNo() < (1ull << 32));
        entry.second.first = Out.GetCurrentBitNo();
        // Write sub-table.
        writeDeclMembersTable(DeclMembersTable, *entry.second.second);
      }
    }
    // Write top-level table mapping names to sub-tables.
    index_block::DeclMemberNamesLayout DeclMemberNamesTable(Out);
    writeDeclMemberNamesTable(DeclMemberNamesTable, DeclMemberNames);
  }
}

void SerializerBase::writeToStream(raw_ostream &os) {
  os.write(Buffer.data(), Buffer.size());
  os.flush();
}

SerializerBase::SerializerBase(ArrayRef<unsigned char> signature,
                               ModuleOrSourceFile DC) {
  for (unsigned char byte : signature)
    Out.Emit(byte, 8);

  this->M = getModule(DC);
  this->SF = DC.dyn_cast<SourceFile *>();
}

void Serializer::writeToStream(raw_ostream &os, ModuleOrSourceFile DC,
                               const SILModule *SILMod,
                               const SerializationOptions &options) {
  Serializer S{SWIFTMODULE_SIGNATURE, DC};

  // FIXME: This is only really needed for debugging. We don't actually use it.
  S.writeBlockInfoBlock();

  {
    BCBlockRAII moduleBlock(S.Out, MODULE_BLOCK_ID, 2);
    S.writeHeader(options);
    S.writeInputBlock(options);
    S.writeSIL(SILMod, options.SerializeAllSIL);
    S.writeAST(DC, options.EnableNestedTypeLookupTable);
  }

  S.writeToStream(os);
}

void swift::serializeToBuffers(
  ModuleOrSourceFile DC, const SerializationOptions &options,
  std::unique_ptr<llvm::MemoryBuffer> *moduleBuffer,
  std::unique_ptr<llvm::MemoryBuffer> *moduleDocBuffer,
  const SILModule *M) {

  assert(options.OutputPath && options.OutputPath[0] != '\0');
  {
    SharedTimer timer("Serialization, swiftmodule, to buffer");
    llvm::SmallString<1024> buf;
    llvm::raw_svector_ostream stream(buf);
    Serializer::writeToStream(stream, DC, M, options);
    bool hadError = withOutputFile(getContext(DC).Diags,
                                   options.OutputPath,
                                   [&](raw_ostream &out) {
      out << stream.str();
      return false;
    });
    if (hadError)
      return;
    if (moduleBuffer)
      *moduleBuffer = llvm::make_unique<llvm::SmallVectorMemoryBuffer>(
                        std::move(buf), options.OutputPath);
  }

  if (options.DocOutputPath && options.DocOutputPath[0] != '\0') {
    SharedTimer timer("Serialization, swiftdoc, to buffer");
    llvm::SmallString<1024> buf;
    llvm::raw_svector_ostream stream(buf);
    writeDocToStream(stream, DC, options.GroupInfoPath);
    (void)withOutputFile(getContext(DC).Diags,
                         options.DocOutputPath,
                         [&](raw_ostream &out) {
      out << stream.str();
      return false;
    });
    if (moduleDocBuffer)
      *moduleDocBuffer = llvm::make_unique<llvm::SmallVectorMemoryBuffer>(
                           std::move(buf), options.DocOutputPath);
  }
}

void swift::serialize(ModuleOrSourceFile DC,
                      const SerializationOptions &options,
                      const SILModule *M) {
  assert(options.OutputPath && options.OutputPath[0] != '\0');

  if (strcmp("-", options.OutputPath) == 0) {
    // Special-case writing to stdout.
    Serializer::writeToStream(llvm::outs(), DC, M, options);
    assert(!options.DocOutputPath || options.DocOutputPath[0] == '\0');
    return;
  }

  bool hadError = withOutputFile(getContext(DC).Diags,
                                 options.OutputPath,
                                 [&](raw_ostream &out) {
    SharedTimer timer("Serialization, swiftmodule");
    Serializer::writeToStream(out, DC, M, options);
    return false;
  });
  if (hadError)
    return;

  if (options.DocOutputPath && options.DocOutputPath[0] != '\0') {
    (void)withOutputFile(getContext(DC).Diags,
                         options.DocOutputPath,
                         [&](raw_ostream &out) {
      SharedTimer timer("Serialization, swiftdoc");
      writeDocToStream(out, DC, options.GroupInfoPath);
      return false;
    });
  }
}<|MERGE_RESOLUTION|>--- conflicted
+++ resolved
@@ -2031,252 +2031,6 @@
   return 0;
 }
 
-<<<<<<< HEAD
-void Serializer::writeDeclAttribute(const DeclAttribute *DA) {
-  using namespace decls_block;
-
-  // Completely ignore attributes that aren't serialized.
-  if (DA->isNotSerialized())
-    return;
-
-  // Ignore attributes that have been marked invalid. (This usually means
-  // type-checking removed them, but only provided a warning rather than an
-  // error.)
-  if (DA->isInvalid())
-    return;
-
-  switch (DA->getKind()) {
-  case DAK_RawDocComment:
-  case DAK_ReferenceOwnership: // Serialized as part of the type.
-  case DAK_AccessControl:
-  case DAK_SetterAccess:
-  case DAK_ObjCBridged:
-  case DAK_SynthesizedProtocol:
-  case DAK_Implements:
-  case DAK_ObjCRuntimeName:
-  case DAK_RestatedObjCConformance:
-  case DAK_ClangImporterSynthesizedType:
-  case DAK_PrivateImport:
-  // SWIFT_ENABLE_TENSORFLOW
-  case DAK_Differentiating:
-    llvm_unreachable("cannot serialize attribute");
-
-  case DAK_Count:
-    llvm_unreachable("not a real attribute");
-
-#define SIMPLE_DECL_ATTR(_, CLASS, ...)\
-  case DAK_##CLASS: { \
-    auto abbrCode = DeclTypeAbbrCodes[CLASS##DeclAttrLayout::Code]; \
-    CLASS##DeclAttrLayout::emitRecord(Out, ScratchRecord, abbrCode, \
-                                      DA->isImplicit()); \
-    return; \
-  }
-#include "swift/AST/Attr.def"
-
-  case DAK_SILGenName: {
-    auto *theAttr = cast<SILGenNameAttr>(DA);
-    auto abbrCode = DeclTypeAbbrCodes[SILGenNameDeclAttrLayout::Code];
-    SILGenNameDeclAttrLayout::emitRecord(Out, ScratchRecord, abbrCode,
-                                      theAttr->isImplicit(),
-                                      theAttr->Name);
-    return;
-  }
-
-  case DAK_CDecl: {
-    auto *theAttr = cast<CDeclAttr>(DA);
-    auto abbrCode = DeclTypeAbbrCodes[CDeclDeclAttrLayout::Code];
-    CDeclDeclAttrLayout::emitRecord(Out, ScratchRecord, abbrCode,
-                                    theAttr->isImplicit(),
-                                    theAttr->Name);
-    return;
-  }
-
-  case DAK_Alignment: {
-    auto *theAlignment = cast<AlignmentAttr>(DA);
-    auto abbrCode = DeclTypeAbbrCodes[AlignmentDeclAttrLayout::Code];
-    AlignmentDeclAttrLayout::emitRecord(Out, ScratchRecord, abbrCode,
-                                        theAlignment->isImplicit(),
-                                        theAlignment->getValue());
-    return;
-  }
-  
-  case DAK_SwiftNativeObjCRuntimeBase: {
-    auto *theBase = cast<SwiftNativeObjCRuntimeBaseAttr>(DA);
-    auto abbrCode
-      = DeclTypeAbbrCodes[SwiftNativeObjCRuntimeBaseDeclAttrLayout::Code];
-    auto nameID = addDeclBaseNameRef(theBase->BaseClassName);
-    
-    SwiftNativeObjCRuntimeBaseDeclAttrLayout::emitRecord(Out, ScratchRecord,
-                                                     abbrCode,
-                                                     theBase->isImplicit(),
-                                                     nameID);
-    return;
-  }
-  
-  case DAK_Semantics: {
-    auto *theAttr = cast<SemanticsAttr>(DA);
-    auto abbrCode = DeclTypeAbbrCodes[SemanticsDeclAttrLayout::Code];
-    SemanticsDeclAttrLayout::emitRecord(Out, ScratchRecord, abbrCode,
-                                      theAttr->isImplicit(),
-                                      theAttr->Value);
-    return;
-  }
-
-  case DAK_Inline: {
-    auto *theAttr = cast<InlineAttr>(DA);
-    auto abbrCode = DeclTypeAbbrCodes[InlineDeclAttrLayout::Code];
-    InlineDeclAttrLayout::emitRecord(Out, ScratchRecord, abbrCode,
-                                     (unsigned)theAttr->getKind());
-    return;
-  }
-
-  case DAK_Optimize: {
-    auto *theAttr = cast<OptimizeAttr>(DA);
-    auto abbrCode = DeclTypeAbbrCodes[OptimizeDeclAttrLayout::Code];
-    OptimizeDeclAttrLayout::emitRecord(Out, ScratchRecord, abbrCode,
-                                       (unsigned)theAttr->getMode());
-    return;
-  }
-
-  case DAK_Effects: {
-    auto *theAttr = cast<EffectsAttr>(DA);
-    auto abbrCode = DeclTypeAbbrCodes[EffectsDeclAttrLayout::Code];
-    EffectsDeclAttrLayout::emitRecord(Out, ScratchRecord, abbrCode,
-                                     (unsigned)theAttr->getKind());
-    return;
-  }
-
-  case DAK_Available: {
-#define LIST_VER_TUPLE_PIECES(X)\
-  X##_Major, X##_Minor, X##_Subminor, X##_HasMinor, X##_HasSubminor
-#define DEF_VER_TUPLE_PIECES(X, X_Expr)\
-  unsigned X##_Major = 0, X##_Minor = 0, X##_Subminor = 0,\
-           X##_HasMinor = 0, X##_HasSubminor = 0;\
-  const auto &X##_Val = X_Expr;\
-  if (X##_Val.hasValue()) {\
-    const auto &Y = X##_Val.getValue();\
-    X##_Major = Y.getMajor();\
-    X##_Minor = getOptionalOrZero(Y.getMinor());\
-    X##_Subminor = getOptionalOrZero(Y.getSubminor());\
-    X##_HasMinor = Y.getMinor().hasValue();\
-    X##_HasSubminor = Y.getSubminor().hasValue();\
-  }
-
-    auto *theAttr = cast<AvailableAttr>(DA);
-    DEF_VER_TUPLE_PIECES(Introduced, theAttr->Introduced)
-    DEF_VER_TUPLE_PIECES(Deprecated, theAttr->Deprecated)
-    DEF_VER_TUPLE_PIECES(Obsoleted, theAttr->Obsoleted)
-
-    llvm::SmallString<32> blob;
-    blob.append(theAttr->Message);
-    blob.append(theAttr->Rename);
-    auto abbrCode = DeclTypeAbbrCodes[AvailableDeclAttrLayout::Code];
-    AvailableDeclAttrLayout::emitRecord(
-        Out, ScratchRecord, abbrCode,
-        theAttr->isImplicit(),
-        theAttr->isUnconditionallyUnavailable(),
-        theAttr->isUnconditionallyDeprecated(),
-        theAttr->isPackageDescriptionVersionSpecific(),
-        LIST_VER_TUPLE_PIECES(Introduced),
-        LIST_VER_TUPLE_PIECES(Deprecated),
-        LIST_VER_TUPLE_PIECES(Obsoleted),
-        static_cast<unsigned>(theAttr->Platform),
-        theAttr->Message.size(),
-        theAttr->Rename.size(),
-        blob);
-    return;
-#undef LIST_VER_TUPLE_PIECES
-#undef DEF_VER_TUPLE_PIECES
-  }
-
-  case DAK_ObjC: {
-    auto *theAttr = cast<ObjCAttr>(DA);
-    SmallVector<IdentifierID, 4> pieces;
-    unsigned numArgs = 0;
-    if (auto name = theAttr->getName()) {
-      numArgs = name->getNumArgs() + 1;
-      for (auto piece : name->getSelectorPieces()) {
-        pieces.push_back(addDeclBaseNameRef(piece));
-      }
-    }
-    auto abbrCode = DeclTypeAbbrCodes[ObjCDeclAttrLayout::Code];
-    ObjCDeclAttrLayout::emitRecord(Out, ScratchRecord, abbrCode,
-                                   theAttr->isImplicit(),
-                                   theAttr->isSwift3Inferred(),
-                                   theAttr->isNameImplicit(), numArgs, pieces);
-    return;
-  }
-
-  case DAK_Specialize: {
-    auto abbrCode = DeclTypeAbbrCodes[SpecializeDeclAttrLayout::Code];
-    auto SA = cast<SpecializeAttr>(DA);
-
-    SpecializeDeclAttrLayout::emitRecord(Out, ScratchRecord, abbrCode,
-                                         (unsigned)SA->isExported(),
-                                         (unsigned)SA->getSpecializationKind());
-    writeGenericRequirements(SA->getRequirements(), DeclTypeAbbrCodes);
-    return;
-  }
-
-  case DAK_DynamicReplacement: {
-    auto abbrCode = DeclTypeAbbrCodes[DynamicReplacementDeclAttrLayout::Code];
-    auto theAttr = cast<DynamicReplacementAttr>(DA);
-    auto replacedFun = theAttr->getReplacedFunctionName();
-    SmallVector<IdentifierID, 4> pieces;
-    pieces.push_back(addDeclBaseNameRef(replacedFun.getBaseName()));
-    for (auto argName : replacedFun.getArgumentNames())
-      pieces.push_back(addDeclBaseNameRef(argName));
-    assert(theAttr->getReplacedFunction());
-    DynamicReplacementDeclAttrLayout::emitRecord(
-        Out, ScratchRecord, abbrCode, false, /*implicit flag*/
-        addDeclRef(theAttr->getReplacedFunction()), pieces.size(), pieces);
-    return;
-  }
-
-    case DAK_Custom: {
-      auto abbrCode = DeclTypeAbbrCodes[CustomDeclAttrLayout::Code];
-      auto theAttr = cast<CustomAttr>(DA);
-      CustomDeclAttrLayout::emitRecord(
-        Out, ScratchRecord, abbrCode, theAttr->isImplicit(),
-        addTypeRef(theAttr->getTypeLoc().getType()));
-      return;
-    }
-  // SWIFT_ENABLE_TENSORFLOW
-  case DAK_Differentiable: {
-    auto abbrCode = DeclTypeAbbrCodes[DifferentiableDeclAttrLayout::Code];
-    auto attr = cast<DifferentiableAttr>(DA);
-
-    IdentifierID jvpName = 0;
-    DeclID jvpRef = 0;
-    if (auto jvp = attr->getJVP()) {
-      jvpName = addDeclBaseNameRef(jvp->Name.getBaseName());
-      jvpRef = addDeclRef(attr->getJVPFunction());
-    }
-    IdentifierID vjpName = 0;
-    DeclID vjpRef = 0;
-    if (auto vjp = attr->getVJP()) {
-      vjpName = addDeclBaseNameRef(vjp->Name.getBaseName());
-      vjpRef = addDeclRef(attr->getVJPFunction());
-    }
-
-    auto paramIndices = attr->getParameterIndices();
-    assert(paramIndices && "Checked parameter indices must be resolved");
-    SmallVector<bool, 4> indices;
-    for (unsigned i : swift::indices(paramIndices->parameters))
-      indices.push_back(paramIndices->parameters[i]);
-
-    DifferentiableDeclAttrLayout::emitRecord(
-        Out, ScratchRecord, abbrCode, attr->isImplicit(),
-        jvpName, jvpRef, vjpName, vjpRef, indices);
-
-    writeGenericRequirements(attr->getRequirements(), DeclTypeAbbrCodes);
-    return;
-  }
-  }
-}
-
-=======
->>>>>>> 1e171af1
 bool Serializer::isDeclXRef(const Decl *D) const {
   const DeclContext *topLevel = D->getDeclContext()->getModuleScopeContext();
   if (topLevel->getParentModule() != M)
@@ -2577,6 +2331,9 @@
     case DAK_RestatedObjCConformance:
     case DAK_ClangImporterSynthesizedType:
     case DAK_PrivateImport:
+      llvm_unreachable("cannot serialize attribute");
+    // SWIFT_ENABLE_TENSORFLOW
+    case DAK_Differentiating:
       llvm_unreachable("cannot serialize attribute");
 
     case DAK_Count:
@@ -2758,6 +2515,38 @@
       CustomDeclAttrLayout::emitRecord(
         S.Out, S.ScratchRecord, abbrCode, theAttr->isImplicit(),
         S.addTypeRef(theAttr->getTypeLoc().getType()));
+      return;
+    }
+
+    // SWIFT_ENABLE_TENSORFLOW
+    case DAK_Differentiable: {
+      auto abbrCode = DeclTypeAbbrCodes[DifferentiableDeclAttrLayout::Code];
+      auto attr = cast<DifferentiableAttr>(DA);
+
+      IdentifierID jvpName = 0;
+      DeclID jvpRef = 0;
+      if (auto jvp = attr->getJVP()) {
+        jvpName = addDeclBaseNameRef(jvp->Name.getBaseName());
+        jvpRef = addDeclRef(attr->getJVPFunction());
+      }
+      IdentifierID vjpName = 0;
+      DeclID vjpRef = 0;
+      if (auto vjp = attr->getVJP()) {
+        vjpName = addDeclBaseNameRef(vjp->Name.getBaseName());
+        vjpRef = addDeclRef(attr->getVJPFunction());
+      }
+
+      auto paramIndices = attr->getParameterIndices();
+      assert(paramIndices && "Checked parameter indices must be resolved");
+      SmallVector<bool, 4> indices;
+      for (unsigned i : swift::indices(paramIndices->parameters))
+        indices.push_back(paramIndices->parameters[i]);
+
+      DifferentiableDeclAttrLayout::emitRecord(
+          Out, ScratchRecord, abbrCode, attr->isImplicit(),
+          jvpName, jvpRef, vjpName, vjpRef, indices);
+
+      writeGenericRequirements(attr->getRequirements(), DeclTypeAbbrCodes);
       return;
     }
     }
@@ -4330,57 +4119,20 @@
         S.addDeclRef(dependent->getAssocType()));
   }
 
-<<<<<<< HEAD
-  case TypeKind::Function:
-  case TypeKind::GenericFunction: {
-    auto *fnTy = cast<AnyFunctionType>(ty.getPointer());
-
-    if (isa<FunctionType>(fnTy)) {
-      unsigned abbrCode = DeclTypeAbbrCodes[FunctionTypeLayout::Code];
-      FunctionTypeLayout::emitRecord(Out, ScratchRecord, abbrCode,
-             addTypeRef(fnTy->getResult()),
-             getRawStableFunctionTypeRepresentation(fnTy->getRepresentation()),
-             fnTy->isNoEscape(),
-             // SWIFT_ENABLE_TENSORFLOW
-             fnTy->throws(),
-             fnTy->isDifferentiable());
-    } else {
-      assert(!fnTy->isNoEscape());
-
-      auto *genericSig = cast<GenericFunctionType>(fnTy)->getGenericSignature();
-      unsigned abbrCode = DeclTypeAbbrCodes[GenericFunctionTypeLayout::Code];
-      GenericFunctionTypeLayout::emitRecord(Out, ScratchRecord, abbrCode,
-              addTypeRef(fnTy->getResult()),
-              getRawStableFunctionTypeRepresentation(fnTy->getRepresentation()),
-              fnTy->throws(),
-              // SWIFT_ENABLE_TENSORFLOW
-              fnTy->isDifferentiable(),
-              addGenericSignatureRef(genericSig));
-    }
-
-    unsigned abbrCode = DeclTypeAbbrCodes[FunctionParamLayout::Code];
-=======
   void serializeFunctionTypeParams(const AnyFunctionType *fnTy) {
     using namespace decls_block;
     unsigned abbrCode = S.DeclTypeAbbrCodes[FunctionParamLayout::Code];
->>>>>>> 1e171af1
     for (auto &param : fnTy->getParams()) {
       auto paramFlags = param.getParameterFlags();
       auto rawOwnership =
           getRawStableValueOwnership(paramFlags.getValueOwnership());
       FunctionParamLayout::emitRecord(
-<<<<<<< HEAD
-          Out, ScratchRecord, abbrCode, addDeclBaseNameRef(param.getLabel()),
-          addTypeRef(param.getPlainType()), paramFlags.isVariadic(),
+          S.Out, S.ScratchRecord, abbrCode,
+          S.addDeclBaseNameRef(param.getLabel()),
+          S.addTypeRef(param.getPlainType()), paramFlags.isVariadic(),
           // SWIFT_ENABLE_TENSORFLOW
           paramFlags.isAutoClosure(), rawOwnership,
           paramFlags.isNonDifferentiable());
-=======
-          S.Out, S.ScratchRecord, abbrCode,
-          S.addDeclBaseNameRef(param.getLabel()),
-          S.addTypeRef(param.getPlainType()), paramFlags.isVariadic(),
-          paramFlags.isAutoClosure(), rawOwnership);
->>>>>>> 1e171af1
     }
   }
 
@@ -4392,7 +4144,8 @@
         S.addTypeRef(fnTy->getResult()),
         getRawStableFunctionTypeRepresentation(fnTy->getRepresentation()),
         fnTy->isNoEscape(),
-        fnTy->throws());
+        // SWIFT_ENABLE_TENSORFLOW
+        fnTy->throws(), fnTy->isDifferentiable());
 
     serializeFunctionTypeParams(fnTy);
   }
@@ -4406,7 +4159,8 @@
     GenericFunctionTypeLayout::emitRecord(S.Out, S.ScratchRecord, abbrCode,
         S.addTypeRef(fnTy->getResult()),
         getRawStableFunctionTypeRepresentation(fnTy->getRepresentation()),
-        fnTy->throws(),
+        // SWIFT_ENABLE_TENSORFLOW
+        fnTy->throws(), fnTy->isDifferentiable(),
         S.addGenericSignatureRef(genericSig));
 
     serializeFunctionTypeParams(fnTy);
@@ -4475,16 +4229,10 @@
         S.Out, S.ScratchRecord, abbrCode,
         stableCoroutineKind, stableCalleeConvention,
         stableRepresentation, fnTy->isPseudogeneric(), fnTy->isNoEscape(),
-<<<<<<< HEAD
         // SWIFT_ENABLE_TENSORFLOW
         fnTy->isDifferentiable(), fnTy->hasErrorResult(),
         fnTy->getParameters().size(), fnTy->getNumYields(),
-        fnTy->getNumResults(), addGenericSignatureRef(sig), variableData);
-=======
-        fnTy->hasErrorResult(), fnTy->getParameters().size(),
-        fnTy->getNumYields(), fnTy->getNumResults(),
-        S.addGenericSignatureRef(sig), variableData);
->>>>>>> 1e171af1
+        fnTy->getNumResults(), S.addGenericSignatureRef(sig), variableData);
 
     if (auto conformance = fnTy->getWitnessMethodConformanceOrNone())
       S.writeConformance(*conformance, S.DeclTypeAbbrCodes);
