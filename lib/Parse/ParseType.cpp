--- conflicted
+++ resolved
@@ -638,32 +638,23 @@
     return makeParsedError<ParsedTypeSyntax>();
 
   if (!isParsingQualifiedDeclName || Tok.isNotAnyOperator()) {
-    if (Tok.isNot(tok::identifier) && Tok.isNot(tok::kw_Self)) {
-      // is this the 'Any' type
-      if (Tok.is(tok::kw_Any))
-        return parseAnyType();
-
-<<<<<<< HEAD
-      if (Tok.is(tok::code_complete)) {
-        if (CodeCompletion)
-          CodeCompletion->completeTypeSimpleBeginning();
-=======
+  if (Tok.isNot(tok::identifier) && Tok.isNot(tok::kw_Self)) {
+    // is this the 'Any' type
+    if (Tok.is(tok::kw_Any))
+      return parseAnyType();
+
+    if (Tok.is(tok::code_complete)) {
+      if (CodeCompletion)
+        CodeCompletion->completeTypeSimpleBeginning();
+
       auto CCTok = consumeTokenSyntax(tok::code_complete);
       auto ty = ParsedSyntaxRecorder::makeCodeCompletionType(
           None, None, std::move(CCTok), *SyntaxContext);
       return makeParsedCodeCompletion(std::move(ty));
     }
->>>>>>> 64bad160
-
-        auto CCTok = consumeTokenSyntax(tok::code_complete);
-        auto ty = ParsedSyntaxRecorder::makeUnknownType(
-            {&CCTok, 1}, *SyntaxContext);
-        return makeParsedCodeCompletion(std::move(ty));
-      }
-
-<<<<<<< HEAD
-      diagnose(Tok, diag::expected_identifier_for_type);
-=======
+
+    diagnose(Tok, diag::expected_identifier_for_type);
+
     // If there is a keyword at the start of a new line, we won't want to
     // skip it as a recovery but rather keep it.
     if (Tok.isKeyword() && !Tok.isAtStartOfLine()) {
@@ -672,44 +663,13 @@
           ParsedSyntaxRecorder::makeUnknownType({&kwTok, 1}, *SyntaxContext);
       return makeParsedError(std::move(ty));
     }
->>>>>>> 64bad160
-
-      // If there is a keyword at the start of a new line, we won't want to
-      // skip it as a recovery but rather keep it.
-      if (Tok.isKeyword() && !Tok.isAtStartOfLine()) {
-        auto kwTok = consumeTokenSyntax();
-        ParsedTypeSyntax ty = ParsedSyntaxRecorder::makeUnknownType(
-            {&kwTok, 1}, *SyntaxContext);
-        return makeParsedError(std::move(ty));
-      }
-
-      return makeParsedError<ParsedTypeSyntax>();
-    }
-  }
-
+
+    return makeParsedError<ParsedTypeSyntax>();
+  }
+  }
 
   SmallVector<ParsedSyntax, 0> Junk;
 
-<<<<<<< HEAD
-  auto BaseLoc = leadingTriviaLoc();
-  ParserStatus Status;
-  Optional<ParsedTypeSyntax> Base;
-  Optional<ParsedTokenSyntax> Period;
-  while (true) {
-    Optional<ParsedTokenSyntax> Identifier;
-    if (Tok.is(tok::kw_Self)) {
-      Identifier = consumeIdentifierSyntax();
-    } else if (isParsingQualifiedDeclName && Tok.isAnyOperator()) {
-      // If an operator is encountered, break and do not backtrack later.
-      break;
-    } else {
-      // FIXME: specialize diagnostic for 'Type': type cannot start with
-      // 'metatype'
-      // FIXME: offer a fixit: 'self' -> 'Self'
-      Identifier =
-          parseIdentifierSyntax(diag::expected_identifier_in_dotted_type);
-    }
-=======
   auto parseComponent =
       [&](Optional<ParsedTokenSyntax> &Identifier,
           Optional<ParsedGenericArgumentClauseSyntax> &GenericArgs) {
@@ -722,7 +682,6 @@
           Identifier =
               parseIdentifierSyntax(diag::expected_identifier_in_dotted_type);
         }
->>>>>>> 64bad160
 
         if (!Identifier)
           return makeParserError();
@@ -740,38 +699,6 @@
 
   ParsedSyntaxResult<ParsedTypeSyntax> result;
 
-<<<<<<< HEAD
-    if (isParsingQualifiedDeclName) {
-      // If we're parsing a qualified decl name, break out before parsing the
-      // last period.
-
-      BacktrackingScope backtrack(*this);
-
-      if (Tok.is(tok::period) || Tok.is(tok::period_prefix))
-        consumeToken();
-      else if (startsWithSymbol(Tok, '.'))
-        consumeStartingCharacterOfCurrentToken(tok::period);
-
-      if (!canParseTypeQualifierForDeclName())
-        break;
-    }
-
-    // Treat 'Foo.<anything>' as an attempt to write a dotted type
-    // unless <anything> is 'Type'.
-    if ((Tok.is(tok::period) || Tok.is(tok::period_prefix))) {
-      if (peekToken().is(tok::code_complete)) {
-        Status.setHasCodeCompletion();
-        break;
-      }
-      if (!peekToken().isContextualKeyword("Type") &&
-          !peekToken().isContextualKeyword("Protocol")) {
-        Period = consumeTokenSyntax();
-        continue;
-      }
-    } else if (Tok.is(tok::code_complete)) {
-      if (!Tok.isAtStartOfLine())
-        Status.setHasCodeCompletion();
-=======
   // Parse the base identifier.
   result = [&]() {
     Optional<ParsedTokenSyntax> identifier;
@@ -788,7 +715,6 @@
   while (result.isSuccess() && Tok.isAny(tok::period, tok::period_prefix)) {
     if (peekToken().isContextualKeyword("Type") ||
         peekToken().isContextualKeyword("Protocol"))
->>>>>>> 64bad160
       break;
 
     // Parse '.'.
@@ -836,11 +762,6 @@
         result.get(), None, consumeTokenSyntax(), *SyntaxContext);
     return makeParsedCodeCompletion(std::move(ty));
   }
-<<<<<<< HEAD
-  if (Status.isError()) {
-    auto ty = ParsedSyntaxRecorder::makeUnknownType(Junk, *SyntaxContext);
-    return makeParsedError(std::move(ty));
-=======
 
   // Don't propagate malformed type as valid type.
   if (!result.isSuccess()) {
@@ -848,7 +769,6 @@
     return makeParsedResult(
         ParsedSyntaxRecorder::makeUnknownType({&ty, 1}, *SyntaxContext),
         result.getStatus());
->>>>>>> 64bad160
   }
 
   return result;
