--- conflicted
+++ resolved
@@ -754,17 +754,6 @@
   addAdditionalInitialImportsTo(SingleInputFile, implicitImports);
 }
 
-<<<<<<< HEAD
-std::unique_ptr<DelayedParsingCallbacks>
-CompilerInstance::computeDelayedParsingCallback() {
-  if (Invocation.isCodeCompletion())
-    return std::make_unique<CodeCompleteDelayedCallbacks>(
-        SourceMgr.getCodeCompletionLoc());
-  return nullptr;
-}
-
-=======
->>>>>>> 27ded648
 void CompilerInstance::addMainFileToModule(
     const ImplicitImports &implicitImports) {
   auto *MainFile = createSourceFileForMainModule(
