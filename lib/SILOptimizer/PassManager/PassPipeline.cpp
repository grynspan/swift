//===--- PassPipeline.cpp - Swift Compiler SIL Pass Entrypoints -----------===//
//
// This source file is part of the Swift.org open source project
//
// Copyright (c) 2014 - 2017 Apple Inc. and the Swift project authors
// Licensed under Apache License v2.0 with Runtime Library Exception
//
// See https://swift.org/LICENSE.txt for license information
// See https://swift.org/CONTRIBUTORS.txt for the list of Swift project authors
//
//===----------------------------------------------------------------------===//
///
///  \file
///  This file provides implementations of a few helper functions
///  which provide abstracted entrypoints to the SILPasses stage.
///
///  \note The actual SIL passes should be implemented in per-pass source files,
///  not in this file.
///
//===----------------------------------------------------------------------===//

#define DEBUG_TYPE "sil-passpipeline-plan"
#include "swift/SILOptimizer/PassManager/PassPipeline.h"
#include "swift/AST/ASTContext.h"
#include "swift/AST/Module.h"
#include "swift/SIL/SILModule.h"
#include "swift/SILOptimizer/Analysis/Analysis.h"
#include "swift/SILOptimizer/PassManager/Passes.h"
#include "swift/SILOptimizer/PassManager/Transforms.h"
#include "swift/SILOptimizer/Utils/InstOptUtils.h"
#include "llvm/ADT/Statistic.h"
#include "llvm/ADT/StringSwitch.h"
#include "llvm/Support/CommandLine.h"
#include "llvm/Support/Debug.h"
#include "llvm/Support/ErrorOr.h"
#include "llvm/Support/MemoryBuffer.h"
#include "llvm/Support/YAMLParser.h"
#include "llvm/Support/YAMLTraits.h"

using namespace swift;

static llvm::cl::opt<bool>
    SILViewCFG("sil-view-cfg", llvm::cl::init(false),
               llvm::cl::desc("Enable the sil cfg viewer pass"));

static llvm::cl::opt<bool> SILViewGuaranteedCFG(
    "sil-view-guaranteed-cfg", llvm::cl::init(false),
    llvm::cl::desc("Enable the sil cfg viewer pass after diagnostics"));

static llvm::cl::opt<bool> SILViewSILGenCFG(
    "sil-view-silgen-cfg", llvm::cl::init(false),
    llvm::cl::desc("Enable the sil cfg viewer pass before diagnostics"));

//===----------------------------------------------------------------------===//
//                          Diagnostic Pass Pipeline
//===----------------------------------------------------------------------===//

static void addCFGPrinterPipeline(SILPassPipelinePlan &P, StringRef Name) {
  P.startPipeline(Name);
  P.addCFGPrinter();
}

static void addMandatoryDebugSerialization(SILPassPipelinePlan &P) {
  P.startPipeline("Mandatory Debug Serialization");
  P.addOwnershipModelEliminator();
  P.addMandatoryInlining();
}

static void addOwnershipModelEliminatorPipeline(SILPassPipelinePlan &P) {
  P.startPipeline("Ownership Model Eliminator");
  P.addOwnershipModelEliminator();
}

/// Passes for performing definite initialization. Must be run together in this
/// order.
static void addDefiniteInitialization(SILPassPipelinePlan &P) {
  P.addDefiniteInitialization();
  P.addRawSILInstLowering();
}

static void addMandatoryOptPipeline(SILPassPipelinePlan &P) {
  P.startPipeline("Guaranteed Passes");
  P.addSILGenCleanup();
  P.addDiagnoseInvalidEscapingCaptures();
  P.addDiagnoseStaticExclusivity();
  P.addCapturePromotion();

  // Select access kind after capture promotion and before stack promotion.
  // This guarantees that stack-promotable boxes have [static] enforcement.
  P.addAccessEnforcementSelection();

  P.addAllocBoxToStack();
  P.addNoReturnFolding();
  addDefiniteInitialization(P);

  // Automatic differentiation: canonicalize all differentiability witnesses
  // and `differentiable_function` instructions.
  P.addDifferentiation();

  // Only run semantic arc opts if we are optimizing and if mandatory semantic
  // arc opts is explicitly enabled.
  //
  // NOTE: Eventually this pass will be split into a mandatory/more aggressive
  // pass. This will happen when OSSA is no longer eliminated before the
  // optimizer pipeline is run implying we can put a pass that requires OSSA
  // there.
  const auto &Options = P.getOptions();
  P.addClosureLifetimeFixup();

#ifndef NDEBUG
  // Add a verification pass to check our work when skipping non-inlinable
  // function bodies.
  if (Options.SkipNonInlinableFunctionBodies)
    P.addNonInlinableFunctionSkippingChecker();
#endif

  if (Options.shouldOptimize()) {
    P.addDestroyHoisting();
  }
  if (!Options.StripOwnershipAfterSerialization)
    P.addOwnershipModelEliminator();
  P.addMandatoryInlining();
  P.addMandatorySILLinker();

  // Promote loads as necessary to ensure we have enough SSA formation to emit
  // SSA based diagnostics.
  P.addPredictableMemoryAccessOptimizations();

  // This phase performs optimizations necessary for correct interoperation of
  // Swift os log APIs with C os_log ABIs.
  // Pass dependencies: this pass depends on MandatoryInlining and Mandatory
  // Linking happening before this pass and ConstantPropagation happening after
  // this pass.
  P.addOSLogOptimization();

  // Diagnostic ConstantPropagation must be rerun on deserialized functions
  // because it is sensitive to the assert configuration.
  // Consequently, certain optimization passes beyond this point will also rerun.
  P.addDiagnosticConstantPropagation();

  // Now that we have emitted constant propagation diagnostics, try to eliminate
  // dead allocations.
  P.addPredictableDeadAllocationElimination();

  P.addGuaranteedARCOpts();
  P.addDiagnoseUnreachable();
  P.addDiagnoseInfiniteRecursion();
  P.addYieldOnceCheck();
  P.addEmitDFDiagnostics();

  // Canonical swift requires all non cond_br critical edges to be split.
  P.addSplitNonCondBrCriticalEdges();
}

SILPassPipelinePlan
SILPassPipelinePlan::getDiagnosticPassPipeline(const SILOptions &Options) {
  SILPassPipelinePlan P(Options);

  if (SILViewSILGenCFG) {
    addCFGPrinterPipeline(P, "SIL View SILGen CFG");
  }

  // If we are asked do debug serialization, instead of running all diagnostic
  // passes, just run mandatory inlining with dead transparent function cleanup
  // disabled.
  if (Options.DebugSerialization) {
    addMandatoryDebugSerialization(P);
    return P;
  }

  // Otherwise run the rest of diagnostics.
  addMandatoryOptPipeline(P);

  if (SILViewGuaranteedCFG) {
    addCFGPrinterPipeline(P, "SIL View Guaranteed CFG");
  }
  return P;
}

//===----------------------------------------------------------------------===//
//                       Ownership Eliminator Pipeline
//===----------------------------------------------------------------------===//

SILPassPipelinePlan SILPassPipelinePlan::getOwnershipEliminatorPassPipeline(
    const SILOptions &Options) {
  SILPassPipelinePlan P(Options);
  addOwnershipModelEliminatorPipeline(P);
  return P;
}

//===----------------------------------------------------------------------===//
//                         Performance Pass Pipeline
//===----------------------------------------------------------------------===//

namespace {

// Enumerates the optimization kinds that we do in SIL.
enum OptimizationLevelKind {
  LowLevel,
  MidLevel,
  HighLevel,
};

} // end anonymous namespace

void addSimplifyCFGSILCombinePasses(SILPassPipelinePlan &P) {
  P.addSimplifyCFG();
  P.addConditionForwarding();
  // Jump threading can expose opportunity for silcombine (enum -> is_enum_tag->
  // cond_br).
  P.addSILCombine();
  // Which can expose opportunity for simplifcfg.
  P.addSimplifyCFG();
}

/// Perform semantic annotation/loop base optimizations.
void addHighLevelLoopOptPasses(SILPassPipelinePlan &P) {
  // Perform classic SSA optimizations for cleanup.
  P.addLowerAggregateInstrs();
  P.addSILCombine();
  P.addSROA();
  P.addMem2Reg();
  P.addDCE();
  P.addSILCombine();
  addSimplifyCFGSILCombinePasses(P);

  // Run high-level loop opts.
  P.addLoopRotate();

  // Cleanup.
  P.addDCE();
  // Also CSE semantic calls.
  P.addHighLevelCSE();
  P.addSILCombine();
  P.addSimplifyCFG();
  // Optimize access markers for better LICM: might merge accesses
  // It will also set the no_nested_conflict for dynamic accesses
  P.addAccessEnforcementReleaseSinking();
  P.addAccessEnforcementOpts();
  P.addHighLevelLICM();
  // Simplify CFG after LICM that creates new exit blocks
  P.addSimplifyCFG();
  // LICM might have added new merging potential by hoisting
  // we don't want to restart the pipeline - ignore the
  // potential of merging out of two loops
  P.addAccessEnforcementReleaseSinking();
  P.addAccessEnforcementOpts();
  // Start of loop unrolling passes.
  P.addArrayCountPropagation();
  // To simplify induction variable.
  P.addSILCombine();
  P.addLoopUnroll();
  P.addSimplifyCFG();
  P.addPerformanceConstantPropagation();
  P.addSimplifyCFG();
  P.addArrayElementPropagation();
  // End of unrolling passes.
  P.addABCOpt();
  // Cleanup.
  P.addDCE();
  P.addCOWArrayOpts();
  // Cleanup.
  P.addDCE();
  P.addSwiftArrayPropertyOpt();
}

// Perform classic SSA optimizations.
void addSSAPasses(SILPassPipelinePlan &P, OptimizationLevelKind OpLevel) {
  // Promote box allocations to stack allocations.
  P.addAllocBoxToStack();

  // Propagate copies through stack locations.  Should run after
  // box-to-stack promotion since it is limited to propagating through
  // stack locations. Should run before aggregate lowering since that
  // splits up copy_addr.
  P.addCopyForwarding();

  // Split up opaque operations (copy_addr, retain_value, etc.).
  P.addLowerAggregateInstrs();

  // Split up operations on stack-allocated aggregates (struct, tuple).
  P.addSROA();

  // Promote stack allocations to values.
  P.addMem2Reg();

  // Run the existential specializer Pass.
  P.addExistentialSpecializer();

  // Cleanup, which is important if the inliner has restarted the pass pipeline.
  P.addPerformanceConstantPropagation();
  P.addSimplifyCFG();
  P.addSILCombine();

  // Mainly for Array.append(contentsOf) optimization.
  P.addArrayElementPropagation();

  // Run the devirtualizer, specializer, and inliner. If any of these
  // makes a change we'll end up restarting the function passes on the
  // current function (after optimizing any new callees).
  P.addDevirtualizer();
  P.addGenericSpecializer();
  // Run devirtualizer after the specializer, because many
  // class_method/witness_method instructions may use concrete types now.
  P.addDevirtualizer();

  switch (OpLevel) {
  case OptimizationLevelKind::HighLevel:
    // Does not inline functions with defined semantics.
    P.addEarlyInliner();
    break;
  case OptimizationLevelKind::MidLevel:
    P.addGlobalOpt();
    P.addLetPropertiesOpt();
    // It is important to serialize before any of the @_semantics
    // functions are inlined, because otherwise the information about
    // uses of such functions inside the module is lost,
    // which reduces the ability of the compiler to optimize clients
    // importing this module.
    P.addSerializeSILPass();

    // Now strip any transparent functions that still have ownership.
    if (P.getOptions().StripOwnershipAfterSerialization)
      P.addOwnershipModelEliminator();

    if (P.getOptions().StopOptimizationAfterSerialization)
      return;

    // Does inline semantics-functions (except "availability"), but not
    // global-init functions.
    P.addPerfInliner();
    break;
  case OptimizationLevelKind::LowLevel:
    // Inlines everything
    P.addLateInliner();
    break;
  }

  // Promote stack allocations to values and eliminate redundant
  // loads.
  P.addMem2Reg();
  P.addPerformanceConstantPropagation();
  //  Do a round of CFG simplification, followed by peepholes, then
  //  more CFG simplification.

  // Jump threading can expose opportunity for SILCombine (enum -> is_enum_tag->
  // cond_br).
  P.addJumpThreadSimplifyCFG();
  P.addSILCombine();
  // SILCombine can expose further opportunities for SimplifyCFG.
  P.addSimplifyCFG();

  P.addCSE();
  if (OpLevel == OptimizationLevelKind::HighLevel) {
    // Early RLE does not touch loads from Arrays. This is important because
    // later array optimizations, like ABCOpt, get confused if an array load in
    // a loop is converted to a pattern with a phi argument.
    P.addEarlyRedundantLoadElimination();
  } else {
    P.addRedundantLoadElimination();
  }

  P.addPerformanceConstantPropagation();
  // Remove redundant arguments right before CSE and DCE, so that CSE and DCE
  // can cleanup redundant and dead instructions.
  P.addRedundantPhiElimination();
  P.addCSE();
  P.addDCE();

  // Perform retain/release code motion and run the first ARC optimizer.
  P.addEarlyCodeMotion();
  P.addReleaseHoisting();
  P.addARCSequenceOpts();

  P.addSimplifyCFG();
  if (OpLevel == OptimizationLevelKind::LowLevel) {
    // Remove retain/releases based on Builtin.unsafeGuaranteed
    P.addUnsafeGuaranteedPeephole();
    // Only hoist releases very late.
    P.addLateCodeMotion();
  } else
    P.addEarlyCodeMotion();

  P.addRetainSinking();
  // Retain sinking does not sink all retains in one round.
  // Let it run one more time time, because it can be beneficial.
  // FIXME: Improve the RetainSinking pass to sink more/all
  // retains in one go.
  P.addRetainSinking();
  P.addReleaseHoisting();
  P.addARCSequenceOpts();
}

static void addPerfDebugSerializationPipeline(SILPassPipelinePlan &P) {
  P.startPipeline("Performance Debug Serialization");
  P.addPerformanceSILLinker();
}

static void addPerfEarlyModulePassPipeline(SILPassPipelinePlan &P) {
  P.startPipeline("EarlyModulePasses");

  // Get rid of apparently dead functions as soon as possible so that
  // we do not spend time optimizing them.
  P.addDeadFunctionElimination();

  // Cleanup after SILGen: remove trivial copies to temporaries.
  P.addTempRValueOpt();
  // Cleanup after SILGen: remove unneeded borrows/copies.
  P.addSemanticARCOpts();

<<<<<<< HEAD
  // SWIFT_ENABLE_TENSORFLOW
=======
  // Devirtualizes differentiability witnesses into functions that reference them.
>>>>>>> 9c1615c7
  // This unblocks many other passes' optimizations (e.g. inlining) and this is
  // not blocked by any other passes' optimizations, so do it early.
  P.addDifferentiabilityWitnessDevirtualizer();

  // Strip ownership from non-transparent functions.
  if (P.getOptions().StripOwnershipAfterSerialization)
    P.addNonTransparentFunctionOwnershipModelEliminator();

  // Start by linking in referenced functions from other modules.
  P.addPerformanceSILLinker();

  // Cleanup after SILGen: remove trivial copies to temporaries. This version of
  // temp-rvalue opt is here so that we can hit copies from non-ossa code that
  // is linked in from the stdlib.
  P.addTempRValueOpt();

  // Add the outliner pass (Osize).
  P.addOutliner();

  P.addCrossModuleSerializationSetup();
  
  // In case of cross-module-optimization, we need to serialize right after
  // CrossModuleSerializationSetup. Eventually we want to serialize early
  // anyway, but for now keep the SerializeSILPass at the later stage of the
  // pipeline in case cross-module-optimization is not enabled.
  P.addCMOSerializeSILPass();
}

static void addHighLevelEarlyLoopOptPipeline(SILPassPipelinePlan &P) {
  P.startPipeline("HighLevel+EarlyLoopOpt");
  // FIXME: update this to be a function pass.
  P.addEagerSpecializer();
  addSSAPasses(P, OptimizationLevelKind::HighLevel);
  addHighLevelLoopOptPasses(P);
}

static void addMidModulePassesStackPromotePassPipeline(SILPassPipelinePlan &P) {
  P.startPipeline("MidModulePasses+StackPromote");
  P.addDeadFunctionElimination();
  P.addPerformanceSILLinker();
  P.addDeadObjectElimination();
  P.addGlobalPropertyOpt();

  // Do the first stack promotion on high-level SIL.
  P.addStackPromotion();
}

static bool addMidLevelPassPipeline(SILPassPipelinePlan &P) {
  P.startPipeline("MidLevel");
  addSSAPasses(P, OptimizationLevelKind::MidLevel);
  if (P.getOptions().StopOptimizationAfterSerialization)
    return true;

  // Specialize partially applied functions with dead arguments as a preparation
  // for CapturePropagation.
  P.addDeadArgSignatureOpt();

  // A LICM pass at mid-level is mainly needed to hoist addressors of globals.
  // It needs to be before global_init functions are inlined.
  P.addLICM();
  // Run loop unrolling after inlining and constant propagation, because loop
  // trip counts may have became constant.
  P.addLoopUnroll();
  return false;
}

static void addClosureSpecializePassPipeline(SILPassPipelinePlan &P) {
  P.startPipeline("ClosureSpecialize");
  P.addDeadFunctionElimination();
  P.addDeadStoreElimination();
  P.addDeadObjectElimination();

  // These few passes are needed to cleanup between loop unrolling and GlobalOpt.
  // This is needed to fully optimize static small String constants.
  P.addSimplifyCFG();
  P.addSILCombine();
  P.addPerformanceConstantPropagation();
  P.addSimplifyCFG();

  // Hoist globals out of loops.
  // Global-init functions should not be inlined GlobalOpt is done.
  P.addGlobalOpt();
  P.addLetPropertiesOpt();

  // Propagate constants into closures and convert to static dispatch.  This
  // should run after specialization and inlining because we don't want to
  // specialize a call that can be inlined. It should run before
  // ClosureSpecialization, because constant propagation is more effective.  At
  // least one round of SSA optimization and inlining should run after this to
  // take advantage of static dispatch.
  P.addCapturePropagation();

  // Specialize closure.
  P.addClosureSpecializer();

  // Do the second stack promotion on low-level SIL.
  P.addStackPromotion();

  // Speculate virtual call targets.
  if (P.getOptions().EnableSpeculativeDevirtualization) {
    P.addSpeculativeDevirtualization();
  }

  // There should be at least one SILCombine+SimplifyCFG between the
  // ClosureSpecializer, etc. and the last inliner. Cleaning up after these
  // passes can expose more inlining opportunities.
  addSimplifyCFGSILCombinePasses(P);

  // We do this late since it is a pass like the inline caches that we only want
  // to run once very late. Make sure to run at least one round of the ARC
  // optimizer after this.
}

static void addLowLevelPassPipeline(SILPassPipelinePlan &P) {
  P.startPipeline("LowLevel");

  // Should be after FunctionSignatureOpts and before the last inliner.
  P.addReleaseDevirtualizer();

  addSSAPasses(P, OptimizationLevelKind::LowLevel);

  P.addDeadObjectElimination();
  P.addObjectOutliner();
  P.addDeadStoreElimination();

  // We've done a lot of optimizations on this function, attempt to FSO.
  P.addFunctionSignatureOpts();
}

static void addLateLoopOptPassPipeline(SILPassPipelinePlan &P) {
  P.startPipeline("LateLoopOpt");

  // Delete dead code and drop the bodies of shared functions.
  // Also, remove externally available witness tables. They are not needed
  // anymore after the last devirtualizer run.
  P.addLateDeadFunctionElimination();

  // Perform the final lowering transformations.
  P.addCodeSinking();
  // Optimize access markers for better LICM: might merge accesses
  // It will also set the no_nested_conflict for dynamic accesses
  P.addAccessEnforcementReleaseSinking();
  P.addAccessEnforcementOpts();
  P.addLICM();
  // Simplify CFG after LICM that creates new exit blocks
  P.addSimplifyCFG();
  // LICM might have added new merging potential by hoisting
  // we don't want to restart the pipeline - ignore the
  // potential of merging out of two loops
  P.addAccessEnforcementReleaseSinking();
  P.addAccessEnforcementOpts();

  // Optimize overflow checks.
  P.addRedundantOverflowCheckRemoval();
  P.addMergeCondFails();

  // Remove dead code.
  P.addDCE();
  P.addSILCombine();
  P.addSimplifyCFG();

  // Try to hoist all releases, including epilogue releases. This should be
  // after FSO.
  P.addLateReleaseHoisting();
}

// Run passes that
// - should only run after all general SIL transformations.
// - have no reason to run before any other SIL optimizations.
// - don't require IRGen information.
static void addLastChanceOptPassPipeline(SILPassPipelinePlan &P) {
  // Optimize access markers for improved IRGen after all other optimizations.
  P.addAccessEnforcementReleaseSinking();
  P.addAccessEnforcementOpts();
  P.addAccessEnforcementWMO();
  P.addAccessEnforcementDom();
  // addAccessEnforcementDom might provide potential for LICM:
  // A loop might have only one dynamic access now, i.e. hoistable
  P.addLICM();

  // Only has an effect if the -assume-single-thread option is specified.
  P.addAssumeSingleThreaded();
}

static void addSILDebugInfoGeneratorPipeline(SILPassPipelinePlan &P) {
  P.startPipeline("SIL Debug Info Generator");
  P.addSILDebugInfoGenerator();
}

/// Mandatory IRGen preparation. It is the caller's job to set the set stage to
/// "lowered" after running this pipeline.
SILPassPipelinePlan
SILPassPipelinePlan::getLoweringPassPipeline(const SILOptions &Options) {
  SILPassPipelinePlan P(Options);
  P.startPipeline("Address Lowering");
  P.addOwnershipModelEliminator();
  P.addIRGenPrepare();
  P.addAddressLowering();

  return P;
}

SILPassPipelinePlan
SILPassPipelinePlan::getIRGenPreparePassPipeline(const SILOptions &Options) {
  SILPassPipelinePlan P(Options);
  P.startPipeline("IRGen Preparation");
  // Insert SIL passes to run during IRGen.
  // Hoist generic alloc_stack instructions to the entry block to enable better
  // llvm-ir generation for dynamic alloca instructions.
  P.addAllocStackHoisting();
  if (Options.EnableLargeLoadableTypes) {
    P.addLoadableByAddress();
  }
  return P;
}

SILPassPipelinePlan
SILPassPipelinePlan::getSILOptPreparePassPipeline(const SILOptions &Options) {
  SILPassPipelinePlan P(Options);

  if (Options.DebugSerialization) {
    addPerfDebugSerializationPipeline(P);
    return P;
  }

  P.startPipeline("SILOpt Prepare Passes");
  P.addForEachLoopUnroll();
  P.addMandatoryCombine();
  P.addAccessMarkerElimination();

  return P;
}

SILPassPipelinePlan
SILPassPipelinePlan::getPerformancePassPipeline(const SILOptions &Options) {
  SILPassPipelinePlan P(Options);

  if (Options.DebugSerialization) {
    addPerfDebugSerializationPipeline(P);
    return P;
  }

  // Eliminate immediately dead functions and then clone functions from the
  // stdlib.
  addPerfEarlyModulePassPipeline(P);

  // Then run an iteration of the high-level SSA passes.
  addHighLevelEarlyLoopOptPipeline(P);
  addMidModulePassesStackPromotePassPipeline(P);

  // Run an iteration of the mid-level SSA passes.
  if (addMidLevelPassPipeline(P))
    return P;

  // Perform optimizations that specialize.
  addClosureSpecializePassPipeline(P);

  // Run another iteration of the SSA optimizations to optimize the
  // devirtualized inline caches and constants propagated into closures
  // (CapturePropagation).
  addLowLevelPassPipeline(P);

  addLateLoopOptPassPipeline(P);

  addLastChanceOptPassPipeline(P);

  // Has only an effect if the -gsil option is specified.
  addSILDebugInfoGeneratorPipeline(P);

  // Call the CFG viewer.
  if (SILViewCFG) {
    addCFGPrinterPipeline(P, "SIL Before IRGen View CFG");
  }

  return P;
}

//===----------------------------------------------------------------------===//
//                            Onone Pass Pipeline
//===----------------------------------------------------------------------===//

SILPassPipelinePlan
SILPassPipelinePlan::getOnonePassPipeline(const SILOptions &Options) {
  SILPassPipelinePlan P(Options);

  P.startPipeline("Mandatory Combines");
  P.addForEachLoopUnroll();
  P.addMandatoryCombine();

  // First serialize the SIL if we are asked to.
  P.startPipeline("Serialization");
  P.addSerializeSILPass();

  // And then strip ownership...
  if (Options.StripOwnershipAfterSerialization)
    P.addOwnershipModelEliminator();

  // Finally perform some small transforms.
  P.startPipeline("Rest of Onone");
  P.addUsePrespecialized();

  // Has only an effect if the -assume-single-thread option is specified.
  P.addAssumeSingleThreaded();

  // Has only an effect if the -gsil option is specified.
  P.addSILDebugInfoGenerator();

  return P;
}

//===----------------------------------------------------------------------===//
//                        Serialize SIL Pass Pipeline
//===----------------------------------------------------------------------===//

// Add to P a new pipeline that just serializes SIL. Meant to be used in
// situations where perf optzns are disabled, but we may need to serialize.
SILPassPipelinePlan
SILPassPipelinePlan::getSerializeSILPassPipeline(const SILOptions &Options) {
  SILPassPipelinePlan P(Options);
  P.startPipeline("Serialize SIL");
  P.addSerializeSILPass();
  return P;
}

//===----------------------------------------------------------------------===//
//                          Inst Count Pass Pipeline
//===----------------------------------------------------------------------===//

SILPassPipelinePlan
SILPassPipelinePlan::getInstCountPassPipeline(const SILOptions &Options) {
  SILPassPipelinePlan P(Options);
  P.startPipeline("Inst Count");
  P.addInstCount();
  return P;
}

//===----------------------------------------------------------------------===//
//                          Pass Kind List Pipeline
//===----------------------------------------------------------------------===//

void SILPassPipelinePlan::addPasses(ArrayRef<PassKind> PassKinds) {
  for (auto K : PassKinds) {
    // We could add to the Kind list directly, but we want to allow for
    // additional code to be added to add* without this code needing to be
    // updated.
    switch (K) {
// Each pass gets its own add-function.
#define PASS(ID, TAG, NAME)                                                    \
  case PassKind::ID: {                                                         \
    add##ID();                                                                 \
    break;                                                                     \
  }
#include "swift/SILOptimizer/PassManager/Passes.def"
    case PassKind::invalidPassKind:
      llvm_unreachable("Unhandled pass kind?!");
    }
  }
}

SILPassPipelinePlan
SILPassPipelinePlan::getPassPipelineForKinds(const SILOptions &Options,
                                             ArrayRef<PassKind> PassKinds) {
  SILPassPipelinePlan P(Options);
  P.startPipeline("Pass List Pipeline");
  P.addPasses(PassKinds);
  return P;
}

//===----------------------------------------------------------------------===//
//                Dumping And Loading Pass Pipelines from Yaml
//===----------------------------------------------------------------------===//

namespace {

struct YAMLPassPipeline {
  std::string name;
  std::vector<PassKind> passes;

  YAMLPassPipeline() {}
  YAMLPassPipeline(const SILPassPipeline &pipeline,
                   SILPassPipelinePlan::PipelineKindRange pipelineKinds)
      : name(pipeline.Name), passes() {
    llvm::copy(pipelineKinds, std::back_inserter(passes));
  }
};

} // end anonymous namespace

namespace llvm {
namespace yaml {

template <> struct ScalarEnumerationTraits<PassKind> {
  static void enumeration(IO &io, PassKind &value) {
#define PASS(ID, TAG, NAME) io.enumCase(value, #TAG, PassKind::ID);
#include "swift/SILOptimizer/PassManager/Passes.def"
  }
};

template <> struct MappingTraits<YAMLPassPipeline> {
  static void mapping(IO &io, YAMLPassPipeline &info) {
    io.mapRequired("name", info.name);
    io.mapRequired("passes", info.passes);
  }
};

} // namespace yaml
} // namespace llvm

LLVM_YAML_IS_FLOW_SEQUENCE_VECTOR(PassKind)
LLVM_YAML_IS_DOCUMENT_LIST_VECTOR(YAMLPassPipeline)

void SILPassPipelinePlan::dump() {
  print(llvm::errs());
  llvm::errs() << '\n';
}

void SILPassPipelinePlan::print(llvm::raw_ostream &os) {
  llvm::yaml::Output out(os);
  std::vector<YAMLPassPipeline> data;
  transform(getPipelines(), std::back_inserter(data),
            [&](const SILPassPipeline &pipeline) {
              return YAMLPassPipeline(pipeline, getPipelinePasses(pipeline));
            });
  out << data;
}

SILPassPipelinePlan
SILPassPipelinePlan::getPassPipelineFromFile(const SILOptions &options,
                                             StringRef filename) {
  std::vector<YAMLPassPipeline> yamlPipelines;
  {
    // Load the input file.
    llvm::ErrorOr<std::unique_ptr<llvm::MemoryBuffer>> fileBufOrErr =
        llvm::MemoryBuffer::getFileOrSTDIN(filename);
    if (!fileBufOrErr) {
      llvm_unreachable("Failed to read yaml file");
    }

    llvm::yaml::Input in(fileBufOrErr->get()->getBuffer());
    in >> yamlPipelines;
  }

  SILPassPipelinePlan silPlan(options);

  for (auto &pipeline : yamlPipelines) {
    silPlan.startPipeline(pipeline.name);
    silPlan.addPasses(pipeline.passes);
  }

  return silPlan;
}<|MERGE_RESOLUTION|>--- conflicted
+++ resolved
@@ -408,11 +408,7 @@
   // Cleanup after SILGen: remove unneeded borrows/copies.
   P.addSemanticARCOpts();
 
-<<<<<<< HEAD
-  // SWIFT_ENABLE_TENSORFLOW
-=======
   // Devirtualizes differentiability witnesses into functions that reference them.
->>>>>>> 9c1615c7
   // This unblocks many other passes' optimizations (e.g. inlining) and this is
   // not blocked by any other passes' optimizations, so do it early.
   P.addDifferentiabilityWitnessDevirtualizer();
