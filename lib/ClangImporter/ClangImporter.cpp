--- conflicted
+++ resolved
@@ -1045,7 +1045,6 @@
 
   // Set up the file manager.
   {
-<<<<<<< HEAD
     // SWIFT_ENABLE_TENSORFLOW
     auto clangFileSystem = ctx.SourceMgr.getFileSystem();
     if (importerOpts.InMemoryOutputFileSystem) {
@@ -1068,14 +1067,11 @@
       // SWIFT_ENABLE_TENSORFLOW
       instance.setVirtualFileSystem(clangFileSystem);
     }
-    instance.createFileManager();
-=======
     llvm::IntrusiveRefCntPtr<llvm::vfs::FileSystem> VFS =
         clang::createVFSFromCompilerInvocation(instance.getInvocation(),
                                                instance.getDiagnostics(),
                                                ctx.SourceMgr.getFileSystem());
     instance.createFileManager(std::move(VFS));
->>>>>>> 1a1f731a
   }
 
   // Don't stop emitting messages if we ever can't load a module.
