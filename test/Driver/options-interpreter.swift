--- conflicted
+++ resolved
@@ -9,13 +9,8 @@
 // RUN: %swift_driver_plain -### %s a b c | %FileCheck -check-prefix ARGS %s
 // ARGS: -- a b c
 
-<<<<<<< HEAD
-// RUN: %swift_driver -### -parse-stdlib %s | %FileCheck -check-prefix PARSE_STDLIB %s
+// RUN: %swift_driver_plain -### -parse-stdlib %s | %FileCheck -check-prefix PARSE_STDLIB %s
 // SWIFT_ENABLE_TENSORFLOW: REPL is disabled in tensorflow branch.
-=======
-// RUN: %swift_driver_plain -### -parse-stdlib %s | %FileCheck -check-prefix PARSE_STDLIB %s
-// RUN: %swift_driver_plain -### -parse-stdlib | %FileCheck -check-prefix PARSE_STDLIB %s
->>>>>>> 3dca0b66
 // PARSE_STDLIB: -parse-stdlib
 
 
