--- conflicted
+++ resolved
@@ -29,12 +29,6 @@
 from .swiftevolve import SwiftEvolve
 from .swiftpm import SwiftPM
 from .swiftsyntax import SwiftSyntax
-<<<<<<< HEAD
-from .tensorflow import TensorFlowSwiftAPIs
-from .tsan_libdispatch import TSanLibDispatch
-from .xctest import XCTest
-=======
->>>>>>> aef19c95
 # SWIFT_ENABLE_TENSORFLOW
 from .tensorflow import TensorFlow
 # SWIFT_ENABLE_TENSORFLOW END
